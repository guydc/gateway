--- conflicted
+++ resolved
@@ -54,7 +54,6 @@
                   description: ExtProc defines the configuration for External Processing
                     filter.
                   properties:
-<<<<<<< HEAD
                     attributes:
                       description: |-
                         Attributes defines which envoy request and response attributes are provided as context to external processor
@@ -71,85 +70,6 @@
                             type: string
                           type: array
                       type: object
-                    backendRef:
-                      description: BackendRef defines the configuration of the external
-                        processing service
-                      properties:
-                        group:
-                          default: ""
-                          description: |-
-                            Group is the group of the referent. For example, "gateway.networking.k8s.io".
-                            When unspecified or empty string, core API group is inferred.
-                          maxLength: 253
-                          pattern: ^$|^[a-z0-9]([-a-z0-9]*[a-z0-9])?(\.[a-z0-9]([-a-z0-9]*[a-z0-9])?)*$
-                          type: string
-                        kind:
-                          default: Service
-                          description: |-
-                            Kind is the Kubernetes resource kind of the referent. For example
-                            "Service".
-
-
-                            Defaults to "Service" when not specified.
-
-
-                            ExternalName services can refer to CNAME DNS records that may live
-                            outside of the cluster and as such are difficult to reason about in
-                            terms of conformance. They also may not be safe to forward to (see
-                            CVE-2021-25740 for more information). Implementations SHOULD NOT
-                            support ExternalName Services.
-
-
-                            Support: Core (Services with a type other than ExternalName)
-
-
-                            Support: Implementation-specific (Services with type ExternalName)
-                          maxLength: 63
-                          minLength: 1
-                          pattern: ^[a-zA-Z]([-a-zA-Z0-9]*[a-zA-Z0-9])?$
-                          type: string
-                        name:
-                          description: Name is the name of the referent.
-                          maxLength: 253
-                          minLength: 1
-                          type: string
-                        namespace:
-                          description: |-
-                            Namespace is the namespace of the backend. When unspecified, the local
-                            namespace is inferred.
-
-
-                            Note that when a namespace different than the local namespace is specified,
-                            a ReferenceGrant object is required in the referent namespace to allow that
-                            namespace's owner to accept the reference. See the ReferenceGrant
-                            documentation for details.
-
-
-                            Support: Core
-                          maxLength: 63
-                          minLength: 1
-                          pattern: ^[a-z0-9]([-a-z0-9]*[a-z0-9])?$
-                          type: string
-                        port:
-                          description: |-
-                            Port specifies the destination port number to use for this resource.
-                            Port is required when the referent is a Kubernetes Service. In this
-                            case, the port number is the service port number, not the target port.
-                            For other resources, destination port might be derived from the referent
-                            resource or this field.
-                          format: int32
-                          maximum: 65535
-                          minimum: 1
-                          type: integer
-                      required:
-                      - name
-                      type: object
-                      x-kubernetes-validations:
-                      - message: Must have port for Service reference
-                        rule: '(size(self.group) == 0 && self.kind == ''Service'')
-                          ? has(self.port) : true'
-=======
->>>>>>> 2e0971b2
                     backendRefs:
                       description: BackendRefs defines the configuration of the external
                         processing service
@@ -313,6 +233,16 @@
                   required:
                   - backendRefs
                   type: object
+                  x-kubernetes-validations:
+                  - message: group is invalid, only the core API group (specified
+                      by omitting the group field or setting it to an empty string)
+                      is supported
+                    rule: 'has(self.backendRef) ? (!has(self.backendRef.group) ||
+                      self.backendRef.group == "") : true'
+                  - message: kind is invalid, only Service (specified by omitting
+                      the kind field or setting it to 'Service') is supported
+                    rule: 'has(self.backendRef) ? (!has(self.backendRef.kind) || self.backendRef.kind
+                      == ''Service'') : true'
                 type: array
               targetRef:
                 description: |-

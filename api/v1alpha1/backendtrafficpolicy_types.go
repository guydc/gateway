--- conflicted
+++ resolved
@@ -110,18 +110,15 @@
 	//
 	// +optional
 	Connection *BackendConnection `json:"connection,omitempty"`
-<<<<<<< HEAD
+	// DNS includes dns resolution settings.
+	//
+	// +optional
+	DNS *DNS `json:"dns,omitempty"`
 
 	// HTTP2 provides HTTP/2 configuration for backend connections.
 	//
 	// +optional
 	HTTP2 *HTTP2Settings `json:"http2,omitempty"`
-=======
-	// DNS includes dns resolution settings.
-	//
-	// +optional
-	DNS *DNS `json:"dns,omitempty"`
->>>>>>> f4c53f48
 }
 
 // +kubebuilder:object:root=true

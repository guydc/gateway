// Copyright Envoy Gateway Authors
// SPDX-License-Identifier: Apache-2.0
// The full text of the Apache license is available in the LICENSE file at
// the root of the repo.

package v1alpha1

import (
	gwapiv1 "sigs.k8s.io/gateway-api/apis/v1"
)

// +kubebuilder:validation:Enum=Streamed;Buffered;BufferedPartial
type ExtProcBodyProcessingMode string

const (
	StreamedExtProcBodyProcessingMode          ExtProcBodyProcessingMode = "Streamed"
	BufferedExtProcBodyProcessingMode          ExtProcBodyProcessingMode = "Buffered"
	BufferedPartialExtBodyHeaderProcessingMode ExtProcBodyProcessingMode = "BufferedPartial"
)

// ProcessingModeOptions defines if headers or body should be processed by the external service
type ProcessingModeOptions struct {
	// Defines body processing mode
	//
	// +optional
	Body *ExtProcBodyProcessingMode `json:"body,omitempty"`
}

// ExtProcProcessingMode defines if and how headers and bodies are sent to the service.
// https://www.envoyproxy.io/docs/envoy/latest/api-v3/extensions/filters/http/ext_proc/v3/processing_mode.proto#envoy-v3-api-msg-extensions-filters-http-ext-proc-v3-processingmode
type ExtProcProcessingMode struct {
	// Defines processing mode for requests. If present, request headers are sent. Request body is processed according
	// to the specified mode.
	//
	// +optional
	Request *ProcessingModeOptions `json:"request,omitempty"`

	// Defines processing mode for responses. If present, response headers are sent. Response body is processed according
	// to the specified mode.
	//
	// +optional
	Response *ProcessingModeOptions `json:"response,omitempty"`
}

// +kubebuilder:validation:XValidation:rule="has(self.backendRef) ? (!has(self.backendRef.group) || self.backendRef.group == \"\") : true", message="group is invalid, only the core API group (specified by omitting the group field or setting it to an empty string) is supported"
// +kubebuilder:validation:XValidation:rule="has(self.backendRef) ? (!has(self.backendRef.kind) || self.backendRef.kind == 'Service') : true", message="kind is invalid, only Service (specified by omitting the kind field or setting it to 'Service') is supported"
//
// ExtProc defines the configuration for External Processing filter.
type ExtProc struct {
	// BackendRef defines the configuration of the external processing service
	BackendRef ExtProcBackendRef `json:"backendRef"`

<<<<<<< HEAD
	// ProcessingMode defines how request and response body is processed
	// Default: header and body are not sent to the external processor
	//
	// +optional
	ProcessingMode *ExtProcProcessingMode `json:"processingMode,omitempty"`
=======
	// BackendRefs defines the configuration of the external processing service
	//
	// +optional
	BackendRefs []BackendRef `json:"backendRefs,omitempty"`

	// MessageTimeout is the timeout for a response to be returned from the external processor
	// Default: 200ms
	//
	// +optional
	MessageTimeout *gwapiv1.Duration `json:"messageTimeout,omitempty"`

	// FailOpen defines if requests or responses that cannot be processed due to connectivity to the
	// external processor are terminated or passed-through.
	// Default: false
	//
	// +optional
	FailOpen *bool `json:"failOpen,omitempty"`
>>>>>>> c0068a05
}

// ExtProcService defines the gRPC External Processing service using the envoy grpc client
// The processing request and response messages are defined in
// https://www.envoyproxy.io/docs/envoy/latest/api-v3/service/ext_proc/v3/external_processor.proto
type ExtProcBackendRef struct {
	// BackendObjectReference references a Kubernetes object that represents the
	// backend server to which the processing requests will be sent.
	// Only service Kind is supported for now.
	gwapiv1.BackendObjectReference `json:",inline"`
}<|MERGE_RESOLUTION|>--- conflicted
+++ resolved
@@ -50,13 +50,6 @@
 	// BackendRef defines the configuration of the external processing service
 	BackendRef ExtProcBackendRef `json:"backendRef"`
 
-<<<<<<< HEAD
-	// ProcessingMode defines how request and response body is processed
-	// Default: header and body are not sent to the external processor
-	//
-	// +optional
-	ProcessingMode *ExtProcProcessingMode `json:"processingMode,omitempty"`
-=======
 	// BackendRefs defines the configuration of the external processing service
 	//
 	// +optional
@@ -74,7 +67,12 @@
 	//
 	// +optional
 	FailOpen *bool `json:"failOpen,omitempty"`
->>>>>>> c0068a05
+
+	// ProcessingMode defines how request and response body is processed
+	// Default: header and body are not sent to the external processor
+	//
+	// +optional
+	ProcessingMode *ExtProcProcessingMode `json:"processingMode,omitempty"`
 }
 
 // ExtProcService defines the gRPC External Processing service using the envoy grpc client

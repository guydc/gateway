--- conflicted
+++ resolved
@@ -46,28 +46,16 @@
 	// TargetRef
 	TargetRef gwapiv1a2.PolicyTargetReferenceWithSectionName `json:"targetRef"`
 
-<<<<<<< HEAD
-	// ExtProc is an ordered list of external processing filters
-	// that should added to the envoy filter chain
-	ExtProc []ExtProc `json:"extProc,omitempty"`
-=======
-	// Priority of the EnvoyExtensionPolicy.
-	// If multiple EnvoyExtensionPolices are applied to the same
-	// TargetRef, extensions will execute in the ascending order of
-	// the priority i.e. int32.min has the highest priority and
-	// int32.max has the lowest priority.
-	// Defaults to 0.
-	//
-	// +optional
-	Priority int32 `json:"priority,omitempty"`
-
 	// WASM is a list of Wasm extensions to be loaded by the Gateway.
 	// Order matters, as the extensions will be loaded in the order they are
 	// defined in this list.
 	//
 	// +optional
 	WASM []Wasm `json:"wasm,omitempty"`
->>>>>>> deea8957
+
+	// ExtProc is an ordered list of external processing filters
+	// that should added to the envoy filter chain
+	ExtProc []ExtProc `json:"extProc,omitempty"`
 }
 
 //+kubebuilder:object:root=true

--- conflicted
+++ resolved
@@ -55,13 +55,7 @@
 		// SupportedFeatures cannot be empty, so we set it to SupportGateway
 		// All e2e tests should leave Features empty.
 		SupportedFeatures: sets.New[features.SupportedFeature](features.SupportGateway),
-		SkipTests: []string{
-<<<<<<< HEAD
-			tests.EnvoyShutdownTest.ShortName, // https://github.com/envoyproxy/gateway/issues/3262
-=======
-			tests.EGUpgradeTest.ShortName, // https://github.com/envoyproxy/gateway/issues/3311
->>>>>>> 51196b46
-		},
+		SkipTests: []string{},
 	})
 	if err != nil {
 		t.Fatalf("Failed to create test suite: %v", err)

--- conflicted
+++ resolved
@@ -17,11 +17,8 @@
   Added support for trusted CIDRs in the ClientIPDetectionSettings API
   Added support for sending attributes to external processor in EnvoyExtensionPolicy API
   Added support for patching EnvoyProxy.spec.provider.kubernetes.envoyHpa and EnvoyProxy.spec.provider.kubernetes.envoyPDB
-<<<<<<< HEAD
+  Added support for defining rateLimitHpa in EnvoyGateway API
   Added support for preserving the user defined HTTPRoute match order in EnvoyProxy API
-=======
-  Added support for defining rateLimitHpa in EnvoyGateway API
->>>>>>> 2a5ecaf9
 
 # Fixes for bugs identified in previous versions.
 bug fixes: |

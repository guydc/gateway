date: Pending

# Changes that are expected to cause an incompatibility with previous versions, such as deletions or modifications to existing APIs.
breaking changes: |
  Use gateway name as proxy fleet name for gateway namespace mode.

# Updates addressing vulnerabilities, security flaws, or compliance requirements.
security updates: |

# New features or capabilities added in this release.
new features: |
  Added support for percentage-based request mirroring
  Add an option to OIDC authentication to bypass it and defer to JWT when the request contains an "Authorization: Bearer ..." header.
  Added support for configuring Subject Alternative Names (SANs) for upstream TLS validation via `BackendTLSPolicy.validation.subjectAltNames`.
  Added support for local rate limit header.
  Added XDS metadata for clusters and endpoints from xRoutes and referenced backend resources (Backend, Service, ServiceImport).
  Added support for setting ownerreference to infra resources when enable gateway namespace mode.
  Added support for configuring hostname in active HTTP healthchecks.
  Added support for GatewayInfrastructure in gateway namespace mode.
<<<<<<< HEAD
  Added support for configuring cluster stat name for HTTPRoute and GRPCRoute in EnvoyProxy CRD.
=======
  Added support for using extension server policies to in PostTranslateModify hook.
>>>>>>> 402cd99f

bug fixes: |
  Handle integer zone annotation values
  Fixed issue where WASM cache init failure caused routes with WASM-less EnvoyExtensionPolicies to have 500 direct responses.
  Fixed issue which UDP listeners were not created in the Envoy proxy config when Gateway was created.
  Keep ALPN configuration for listeners with overlapping certificates when ALPN is explicitly set in ClientTrafficPolicy.

# Enhancements that improve performance.
performance improvements: |

# Deprecated features or APIs.
deprecations: |

# Other notable changes not covered by the above sections.
Other changes: |<|MERGE_RESOLUTION|>--- conflicted
+++ resolved
@@ -17,11 +17,8 @@
   Added support for setting ownerreference to infra resources when enable gateway namespace mode.
   Added support for configuring hostname in active HTTP healthchecks.
   Added support for GatewayInfrastructure in gateway namespace mode.
-<<<<<<< HEAD
+  Added support for using extension server policies to in PostTranslateModify hook.
   Added support for configuring cluster stat name for HTTPRoute and GRPCRoute in EnvoyProxy CRD.
-=======
-  Added support for using extension server policies to in PostTranslateModify hook.
->>>>>>> 402cd99f
 
 bug fixes: |
   Handle integer zone annotation values

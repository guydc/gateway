// Copyright Envoy Gateway Authors
// SPDX-License-Identifier: Apache-2.0
// The full text of the Apache license is available in the LICENSE file at
// the root of the repo.

package gatewayapi

import (
	"errors"
	"fmt"
	"math"
	"math/big"
	"sort"
	"strings"
	"time"

	perr "github.com/pkg/errors"
	metav1 "k8s.io/apimachinery/pkg/apis/meta/v1"
	"k8s.io/apimachinery/pkg/types"
	"k8s.io/apimachinery/pkg/util/sets"
	"k8s.io/utils/ptr"
	gwapiv1a2 "sigs.k8s.io/gateway-api/apis/v1alpha2"

	egv1a1 "github.com/envoyproxy/gateway/api/v1alpha1"
	"github.com/envoyproxy/gateway/internal/gatewayapi/status"
	"github.com/envoyproxy/gateway/internal/ir"
	"github.com/envoyproxy/gateway/internal/utils"
	"github.com/envoyproxy/gateway/internal/utils/regex"
)

const (
	MaxConsistentHashTableSize = 5000011 // https://www.envoyproxy.io/docs/envoy/latest/api-v3/config/cluster/v3/cluster.proto#config-cluster-v3-cluster-maglevlbconfig
)

func (t *Translator) ProcessBackendTrafficPolicies(backendTrafficPolicies []*egv1a1.BackendTrafficPolicy,
	gateways []*GatewayContext,
	routes []RouteContext,
	xdsIR XdsIRMap,
) []*egv1a1.BackendTrafficPolicy {
	res := []*egv1a1.BackendTrafficPolicy{}

	// Sort based on timestamp
	sort.Slice(backendTrafficPolicies, func(i, j int) bool {
		return backendTrafficPolicies[i].CreationTimestamp.Before(&(backendTrafficPolicies[j].CreationTimestamp))
	})

	// First build a map out of the routes and gateways for faster lookup since users might have thousands of routes or more.
	routeMap := map[policyTargetRouteKey]*policyRouteTargetContext{}
	for _, route := range routes {
		key := policyTargetRouteKey{
			Kind:      string(GetRouteType(route)),
			Name:      route.GetName(),
			Namespace: route.GetNamespace(),
		}
		routeMap[key] = &policyRouteTargetContext{RouteContext: route}
	}

	gatewayMap := map[types.NamespacedName]*policyGatewayTargetContext{}
	for _, gw := range gateways {
		key := utils.NamespacedName(gw)
		gatewayMap[key] = &policyGatewayTargetContext{GatewayContext: gw}
	}

	// Map of Gateway to the routes attached to it
	gatewayRouteMap := make(map[string]sets.Set[string])

	handledPolicies := make(map[types.NamespacedName]*egv1a1.BackendTrafficPolicy)

	// Translate
	// 1. First translate Policies targeting xRoutes
	// 2. Finally, the policies targeting Gateways

	// Process the policies targeting xRoutes
	for _, currPolicy := range backendTrafficPolicies {
		policyName := utils.NamespacedName(currPolicy)
		targetRefs := getPolicyTargetRefs(currPolicy.Spec.PolicyTargetReferences, routes)
		for _, currTarget := range targetRefs {
			if currTarget.Kind != KindGateway {
				policy, found := handledPolicies[policyName]
				if !found {
					policy = currPolicy.DeepCopy()
					handledPolicies[policyName] = policy
					res = append(res, policy)
				}

				// Negative statuses have already been assigned so its safe to skip
				route, resolveErr := resolveBTPolicyRouteTargetRef(policy, currTarget, routeMap)
				if route == nil {
					continue
				}

				// Find the Gateway that the route belongs to and add it to the
				// gatewayRouteMap and ancestor list, which will be used to check
				// policy overrides and populate its ancestor status.
				parentRefs := GetParentReferences(route)
				ancestorRefs := make([]gwapiv1a2.ParentReference, 0, len(parentRefs))
				for _, p := range parentRefs {
					if p.Kind == nil || *p.Kind == KindGateway {
						namespace := route.GetNamespace()
						if p.Namespace != nil {
							namespace = string(*p.Namespace)
						}
						gwNN := types.NamespacedName{
							Namespace: namespace,
							Name:      string(p.Name),
						}

						key := gwNN.String()
						if _, ok := gatewayRouteMap[key]; !ok {
							gatewayRouteMap[key] = make(sets.Set[string])
						}
						gatewayRouteMap[key].Insert(utils.NamespacedName(route).String())

						// Do need a section name since the policy is targeting to a route
						ancestorRefs = append(ancestorRefs, getAncestorRefForPolicy(gwNN, p.SectionName))
					}
				}

				// Set conditions for resolve error, then skip current xroute
				if resolveErr != nil {
					status.SetResolveErrorForPolicyAncestors(&policy.Status,
						ancestorRefs,
						t.GatewayControllerName,
						policy.Generation,
						resolveErr,
					)

					continue
				}

				// Set conditions for translation error if it got any
				if err := t.translateBackendTrafficPolicyForRoute(policy, route, xdsIR); err != nil {
					status.SetTranslationErrorForPolicyAncestors(&policy.Status,
						ancestorRefs,
						t.GatewayControllerName,
						policy.Generation,
						status.Error2ConditionMsg(err),
					)
				}

				// Set Accepted condition if it is unset
				status.SetAcceptedForPolicyAncestors(&policy.Status, ancestorRefs, t.GatewayControllerName)
			}
		}
	}

	// Process the policies targeting Gateways
	for _, currPolicy := range backendTrafficPolicies {
		policyName := utils.NamespacedName(currPolicy)
		targetRefs := getPolicyTargetRefs(currPolicy.Spec.PolicyTargetReferences, gateways)
		for _, currTarget := range targetRefs {
			if currTarget.Kind == KindGateway {
				policy, found := handledPolicies[policyName]
				if !found {
					policy = currPolicy.DeepCopy()
					handledPolicies[policyName] = policy
					res = append(res, policy)
				}

				// Negative statuses have already been assigned so its safe to skip
				gateway, resolveErr := resolveBTPolicyGatewayTargetRef(policy, currTarget, gatewayMap)
				if gateway == nil {
					continue
				}

				// Find its ancestor reference by resolved gateway, even with resolve error
				gatewayNN := utils.NamespacedName(gateway)
				ancestorRefs := []gwapiv1a2.ParentReference{
					// Don't need a section name since the policy is targeting to a gateway
					getAncestorRefForPolicy(gatewayNN, nil),
				}

				// Set conditions for resolve error, then skip current gateway
				if resolveErr != nil {
					status.SetResolveErrorForPolicyAncestors(&policy.Status,
						ancestorRefs,
						t.GatewayControllerName,
						policy.Generation,
						resolveErr,
					)

					continue
				}

				// Set conditions for translation error if it got any
				if err := t.translateBackendTrafficPolicyForGateway(policy, currTarget, gateway, xdsIR); err != nil {
					status.SetTranslationErrorForPolicyAncestors(&policy.Status,
						ancestorRefs,
						t.GatewayControllerName,
						policy.Generation,
						status.Error2ConditionMsg(err),
					)
				}

				// Set Accepted condition if it is unset
				status.SetAcceptedForPolicyAncestors(&policy.Status, ancestorRefs, t.GatewayControllerName)

				// Check if this policy is overridden by other policies targeting at
				// route level
				if r, ok := gatewayRouteMap[gatewayNN.String()]; ok {
					// Maintain order here to ensure status/string does not change with the same data
					routes := r.UnsortedList()
					sort.Strings(routes)
					message := fmt.Sprintf("This policy is being overridden by other backendTrafficPolicies for these routes: %v", routes)

					status.SetConditionForPolicyAncestors(&policy.Status,
						ancestorRefs,
						t.GatewayControllerName,
						egv1a1.PolicyConditionOverridden,
						metav1.ConditionTrue,
						egv1a1.PolicyReasonOverridden,
						message,
						policy.Generation,
					)
				}
			}
		}
	}

	return res
}

func resolveBTPolicyGatewayTargetRef(policy *egv1a1.BackendTrafficPolicy, target gwapiv1a2.LocalPolicyTargetReferenceWithSectionName, gateways map[types.NamespacedName]*policyGatewayTargetContext) (*GatewayContext, *status.PolicyResolveError) {
	// Check if the gateway exists
	key := types.NamespacedName{
		Name:      string(target.Name),
		Namespace: policy.Namespace,
	}
	gateway, ok := gateways[key]

	// Gateway not found
	if !ok {
		return nil, nil
	}

	// Check if another policy targeting the same Gateway exists
	if gateway.attached {
		message := fmt.Sprintf("Unable to target Gateway %s, another BackendTrafficPolicy has already attached to it",
			string(target.Name))

		return gateway.GatewayContext, &status.PolicyResolveError{
			Reason:  gwapiv1a2.PolicyReasonConflicted,
			Message: message,
		}
	}

	// Set context and save
	gateway.attached = true
	gateways[key] = gateway

	return gateway.GatewayContext, nil
}

func resolveBTPolicyRouteTargetRef(policy *egv1a1.BackendTrafficPolicy, target gwapiv1a2.LocalPolicyTargetReferenceWithSectionName, routes map[policyTargetRouteKey]*policyRouteTargetContext) (RouteContext, *status.PolicyResolveError) {
	// Check if the route exists
	key := policyTargetRouteKey{
		Kind:      string(target.Kind),
		Name:      string(target.Name),
		Namespace: policy.Namespace,
	}

	route, ok := routes[key]
	// Route not found
	if !ok {
		return nil, nil
	}

	// Check if another policy targeting the same xRoute exists
	if route.attached {
		message := fmt.Sprintf("Unable to target %s %s, another BackendTrafficPolicy has already attached to it",
			string(target.Kind), string(target.Name))

		return route.RouteContext, &status.PolicyResolveError{
			Reason:  gwapiv1a2.PolicyReasonConflicted,
			Message: message,
		}
	}

	// Set context and save
	route.attached = true
	routes[key] = route

	return route.RouteContext, nil
}

func (t *Translator) translateBackendTrafficPolicyForRoute(policy *egv1a1.BackendTrafficPolicy, route RouteContext, xdsIR XdsIRMap) error {
	var (
		rl        *ir.RateLimit
		lb        *ir.LoadBalancer
		pp        *ir.ProxyProtocol
		hc        *ir.HealthCheck
		cb        *ir.CircuitBreaker
		fi        *ir.FaultInjection
		to        *ir.Timeout
		ka        *ir.TCPKeepalive
		rt        *ir.Retry
		bc        *ir.BackendConnection
<<<<<<< HEAD
		h2        *ir.HTTP2Settings
=======
		ds        *ir.DNS
>>>>>>> f4c53f48
		err, errs error
	)

	// Build IR
	if policy.Spec.RateLimit != nil {
		if rl, err = t.buildRateLimit(policy); err != nil {
			err = perr.WithMessage(err, "RateLimit")
			errs = errors.Join(errs, err)
		}
	}
	if policy.Spec.LoadBalancer != nil {
		if lb, err = t.buildLoadBalancer(policy); err != nil {
			err = perr.WithMessage(err, "LoadBalancer")
			errs = errors.Join(errs, err)
		}
	}
	if policy.Spec.ProxyProtocol != nil {
		pp = t.buildProxyProtocol(policy)
	}
	if policy.Spec.HealthCheck != nil {
		hc = t.buildHealthCheck(policy)
	}
	if policy.Spec.CircuitBreaker != nil {
		if cb, err = t.buildCircuitBreaker(policy); err != nil {
			err = perr.WithMessage(err, "CircuitBreaker")
			errs = errors.Join(errs, err)
		}
	}
	if policy.Spec.FaultInjection != nil {
		fi = t.buildFaultInjection(policy)
	}
	if policy.Spec.TCPKeepalive != nil {
		if ka, err = t.buildTCPKeepAlive(policy); err != nil {
			err = perr.WithMessage(err, "TCPKeepalive")
			errs = errors.Join(errs, err)
		}
	}
	if policy.Spec.Retry != nil {
		rt = t.buildRetry(policy)
	}
	if policy.Spec.Timeout != nil {
		if to, err = t.buildTimeout(policy, nil); err != nil {
			err = perr.WithMessage(err, "Timeout")
			errs = errors.Join(errs, err)
		}
	}

	if policy.Spec.Connection != nil {
		if bc, err = t.buildBackendConnection(policy); err != nil {
			err = perr.WithMessage(err, "BackendConnection")
			errs = errors.Join(errs, err)
		}
	}

<<<<<<< HEAD
	if policy.Spec.HTTP2 != nil {
		if h2, err = buildIRHTTP2Settings(policy.Spec.HTTP2); err != nil {
			err = perr.WithMessage(err, "HTTP2")
			errs = errors.Join(errs, err)
		}
=======
	if policy.Spec.DNS != nil {
		ds = t.translateDNS(policy)
>>>>>>> f4c53f48
	}

	// Early return if got any errors
	if errs != nil {
		return errs
	}

	// Apply IR to all relevant routes
	prefix := irRoutePrefix(route)

	for _, x := range xdsIR {
		for _, tcp := range x.TCP {
			for _, r := range tcp.Routes {
				if strings.HasPrefix(r.Destination.Name, prefix) {
					r.LoadBalancer = lb
					r.ProxyProtocol = pp
					r.HealthCheck = hc
					r.CircuitBreaker = cb
					r.TCPKeepalive = ka
					r.Timeout = to
					r.BackendConnection = bc
					r.DNS = ds
				}
			}
		}

		for _, udp := range x.UDP {
			if udp.Route != nil {
				r := udp.Route

				if strings.HasPrefix(r.Destination.Name, prefix) {
					r.LoadBalancer = lb
					r.Timeout = to
					r.BackendConnection = bc
					r.DNS = ds
				}
			}
		}

		for _, http := range x.HTTP {
			for _, r := range http.Routes {
				// Apply if there is a match
				if strings.HasPrefix(r.Name, prefix) {
					r.Traffic = &ir.TrafficFeatures{
						RateLimit:         rl,
						LoadBalancer:      lb,
						ProxyProtocol:     pp,
						HealthCheck:       hc,
						CircuitBreaker:    cb,
						FaultInjection:    fi,
						TCPKeepalive:      ka,
						Retry:             rt,
						BackendConnection: bc,
						HTTP2:             h2,
					}

					r.DNS = ds
					// Update the Host field in HealthCheck, now that we have access to the Route Hostname.
					r.Traffic.HealthCheck.SetHTTPHostIfAbsent(r.Hostname)

					// Some timeout setting originate from the route.
					if policy.Spec.Timeout != nil {
						if to, err = t.buildTimeout(policy, r); err == nil {
							r.Traffic.Timeout = to
						}
					}

					if policy.Spec.UseClientProtocol != nil {
						r.UseClientProtocol = policy.Spec.UseClientProtocol
					}
				}
			}
		}
	}

	return nil
}

func (t *Translator) translateBackendTrafficPolicyForGateway(policy *egv1a1.BackendTrafficPolicy, target gwapiv1a2.LocalPolicyTargetReferenceWithSectionName, gateway *GatewayContext, xdsIR XdsIRMap) error {
	var (
		rl        *ir.RateLimit
		lb        *ir.LoadBalancer
		pp        *ir.ProxyProtocol
		hc        *ir.HealthCheck
		cb        *ir.CircuitBreaker
		fi        *ir.FaultInjection
		ct        *ir.Timeout
		ka        *ir.TCPKeepalive
		rt        *ir.Retry
<<<<<<< HEAD
		h2        *ir.HTTP2Settings
=======
		ds        *ir.DNS
>>>>>>> f4c53f48
		err, errs error
	)

	// Build IR
	if policy.Spec.RateLimit != nil {
		if rl, err = t.buildRateLimit(policy); err != nil {
			err = perr.WithMessage(err, "RateLimit")
			errs = errors.Join(errs, err)
		}
	}
	if policy.Spec.LoadBalancer != nil {
		if lb, err = t.buildLoadBalancer(policy); err != nil {
			err = perr.WithMessage(err, "LoadBalancer")
			errs = errors.Join(errs, err)
		}
	}
	if policy.Spec.ProxyProtocol != nil {
		pp = t.buildProxyProtocol(policy)
	}
	if policy.Spec.HealthCheck != nil {
		hc = t.buildHealthCheck(policy)
	}
	if policy.Spec.CircuitBreaker != nil {
		if cb, err = t.buildCircuitBreaker(policy); err != nil {
			err = perr.WithMessage(err, "CircuitBreaker")
			errs = errors.Join(errs, err)
		}
	}
	if policy.Spec.FaultInjection != nil {
		fi = t.buildFaultInjection(policy)
	}
	if policy.Spec.TCPKeepalive != nil {
		if ka, err = t.buildTCPKeepAlive(policy); err != nil {
			err = perr.WithMessage(err, "TCPKeepalive")
			errs = errors.Join(errs, err)
		}
	}
	if policy.Spec.Retry != nil {
		rt = t.buildRetry(policy)
	}
	if policy.Spec.Timeout != nil {
		if ct, err = t.buildTimeout(policy, nil); err != nil {
			err = perr.WithMessage(err, "Timeout")
			errs = errors.Join(errs, err)
		}
	}
	if policy.Spec.HTTP2 != nil {
		if h2, err = buildIRHTTP2Settings(policy.Spec.HTTP2); err != nil {
			err = perr.WithMessage(err, "HTTP2")
			errs = errors.Join(errs, err)
		}
	}

	if policy.Spec.DNS != nil {
		ds = t.translateDNS(policy)
	}

	// Early return if got any errors
	if errs != nil {
		return errs
	}

	// Apply IR to all the routes within the specific Gateway
	// If the feature is already set, then skip it, since it must be have
	// set by a policy attaching to the route
	irKey := t.getIRKey(gateway.Gateway)
	// Should exist since we've validated this
	x := xdsIR[irKey]

	policyTarget := irStringKey(policy.Namespace, string(target.Name))

	for _, tcp := range x.TCP {
		gatewayName := tcp.Name[0:strings.LastIndex(tcp.Name, "/")]
		if t.MergeGateways && gatewayName != policyTarget {
			continue
		}

		for _, r := range tcp.Routes {
			// policy(targeting xRoute) has already set it, so we skip it.
			if r.LoadBalancer != nil || r.ProxyProtocol != nil ||
				r.HealthCheck != nil || r.CircuitBreaker != nil ||
				r.TCPKeepalive != nil || r.Timeout != nil {
				continue
			}

			r.LoadBalancer = lb
			r.ProxyProtocol = pp
			r.HealthCheck = hc
			r.CircuitBreaker = cb
			r.TCPKeepalive = ka

			if r.Timeout == nil {
				r.Timeout = ct
			}

			if r.DNS == nil {
				r.DNS = ds
			}
		}
	}

	for _, udp := range x.UDP {
		gatewayName := udp.Name[0:strings.LastIndex(udp.Name, "/")]
		if t.MergeGateways && gatewayName != policyTarget {
			continue
		}

		if udp.Route == nil {
			continue
		}

		route := udp.Route

		// policy(targeting xRoute) has already set it, so we skip it.
		if route.LoadBalancer != nil || route.Timeout != nil {
			continue
		}

		route.LoadBalancer = lb
		if route.Timeout == nil {
			route.Timeout = ct
		}

		if route.DNS == nil {
			route.DNS = ds
		}
	}

	for _, http := range x.HTTP {
		gatewayName := http.Name[0:strings.LastIndex(http.Name, "/")]
		if t.MergeGateways && gatewayName != policyTarget {
			continue
		}

		// A Policy targeting the most specific scope(xRoute) wins over a policy
		// targeting a lesser specific scope(Gateway).
		for _, r := range http.Routes {
			// If any of the features are already set, it means that a more specific
			// policy(targeting xRoute) has already set it, so we skip it.
			if r.Traffic != nil {
				continue
			}

			r.Traffic = &ir.TrafficFeatures{
				RateLimit:      rl,
				LoadBalancer:   lb,
				ProxyProtocol:  pp,
				HealthCheck:    hc,
				CircuitBreaker: cb,
				FaultInjection: fi,
				TCPKeepalive:   ka,
				Retry:          rt,
				HTTP2:          h2,
			}

			if r.DNS == nil {
				r.DNS = ds
			}

			// Update the Host field in HealthCheck, now that we have access to the Route Hostname.
			r.Traffic.HealthCheck.SetHTTPHostIfAbsent(r.Hostname)

			if policy.Spec.Timeout != nil {
				if ct, err = t.buildTimeout(policy, r); err == nil {
					r.Traffic.Timeout = ct
				}
			}

			if policy.Spec.UseClientProtocol != nil {
				if r.UseClientProtocol == nil {
					r.UseClientProtocol = policy.Spec.UseClientProtocol
				}
			}
		}
	}

	return nil
}

func (t *Translator) buildRateLimit(policy *egv1a1.BackendTrafficPolicy) (*ir.RateLimit, error) {
	switch policy.Spec.RateLimit.Type {
	case egv1a1.GlobalRateLimitType:
		return t.buildGlobalRateLimit(policy)
	case egv1a1.LocalRateLimitType:
		return t.buildLocalRateLimit(policy)
	}

	return nil, fmt.Errorf("invalid rateLimit type: %s", policy.Spec.RateLimit.Type)
}

func (t *Translator) buildLocalRateLimit(policy *egv1a1.BackendTrafficPolicy) (*ir.RateLimit, error) {
	if policy.Spec.RateLimit.Local == nil {
		return nil, fmt.Errorf("local configuration empty for rateLimit")
	}

	local := policy.Spec.RateLimit.Local

	// Envoy local rateLimit requires a default limit to be set for a route.
	// EG uses the first rule without clientSelectors as the default route-level
	// limit. If no such rule is found, EG uses a default limit of uint32 max.
	var defaultLimit *ir.RateLimitValue
	for _, rule := range local.Rules {
		if rule.ClientSelectors == nil || len(rule.ClientSelectors) == 0 {
			if defaultLimit != nil {
				return nil, fmt.Errorf("local rateLimit can not have more than one rule without clientSelectors")
			}
			defaultLimit = &ir.RateLimitValue{
				Requests: rule.Limit.Requests,
				Unit:     ir.RateLimitUnit(rule.Limit.Unit),
			}
		}
	}
	// If no rule without clientSelectors is found, use uint32 max as the default
	// limit, which effectively make the default limit unlimited.
	if defaultLimit == nil {
		defaultLimit = &ir.RateLimitValue{
			Requests: math.MaxUint32,
			Unit:     ir.RateLimitUnit(egv1a1.RateLimitUnitSecond),
		}
	}

	// Validate that the rule limit unit is a multiple of the default limit unit.
	// This is required by Envoy local rateLimit implementation.
	// see https://github.com/envoyproxy/envoy/blob/6d9a6e995f472526de2b75233abca69aa00021ed/source/extensions/filters/common/local_ratelimit/local_ratelimit_impl.cc#L49
	defaultLimitUnit := ratelimitUnitToDuration(egv1a1.RateLimitUnit(defaultLimit.Unit))
	for _, rule := range local.Rules {
		ruleLimitUint := ratelimitUnitToDuration(rule.Limit.Unit)
		if defaultLimitUnit == 0 || ruleLimitUint%defaultLimitUnit != 0 {
			return nil, fmt.Errorf("local rateLimit rule limit unit must be a multiple of the default limit unit")
		}
	}

	var err error
	var irRule *ir.RateLimitRule
	irRules := make([]*ir.RateLimitRule, 0)
	for _, rule := range local.Rules {
		// We don't process the rule without clientSelectors here because it's
		// previously used as the default route-level limit.
		if len(rule.ClientSelectors) == 0 {
			continue
		}

		irRule, err = buildRateLimitRule(rule)
		if err != nil {
			return nil, err
		}

		if irRule.CIDRMatch != nil && irRule.CIDRMatch.Distinct {
			return nil, fmt.Errorf("local rateLimit does not support distinct CIDRMatch")
		}

		for _, match := range irRule.HeaderMatches {
			if match.Distinct {
				return nil, fmt.Errorf("local rateLimit does not support distinct HeaderMatch")
			}
		}
		irRules = append(irRules, irRule)
	}

	rateLimit := &ir.RateLimit{
		Local: &ir.LocalRateLimit{
			Default: *defaultLimit,
			Rules:   irRules,
		},
	}

	return rateLimit, nil
}

func (t *Translator) buildGlobalRateLimit(policy *egv1a1.BackendTrafficPolicy) (*ir.RateLimit, error) {
	if policy.Spec.RateLimit.Global == nil {
		return nil, fmt.Errorf("global configuration empty for rateLimit")
	}

	if !t.GlobalRateLimitEnabled {
		return nil, fmt.Errorf("enable Ratelimit in the EnvoyGateway config to configure global rateLimit")
	}

	global := policy.Spec.RateLimit.Global
	rateLimit := &ir.RateLimit{
		Global: &ir.GlobalRateLimit{
			Rules: make([]*ir.RateLimitRule, len(global.Rules)),
		},
	}

	irRules := rateLimit.Global.Rules
	var err error
	for i, rule := range global.Rules {
		irRules[i], err = buildRateLimitRule(rule)
		if err != nil {
			return nil, err
		}
	}

	return rateLimit, nil
}

func buildRateLimitRule(rule egv1a1.RateLimitRule) (*ir.RateLimitRule, error) {
	irRule := &ir.RateLimitRule{
		Limit: ir.RateLimitValue{
			Requests: rule.Limit.Requests,
			Unit:     ir.RateLimitUnit(rule.Limit.Unit),
		},
		HeaderMatches: make([]*ir.StringMatch, 0),
	}

	for _, match := range rule.ClientSelectors {
		if len(match.Headers) == 0 && match.SourceCIDR == nil {
			return nil, fmt.Errorf(
				"unable to translate rateLimit. At least one of the" +
					" header or sourceCIDR must be specified")
		}
		for _, header := range match.Headers {
			switch {
			case header.Type == nil && header.Value != nil:
				fallthrough
			case *header.Type == egv1a1.HeaderMatchExact && header.Value != nil:
				m := &ir.StringMatch{
					Name:  header.Name,
					Exact: header.Value,
				}
				irRule.HeaderMatches = append(irRule.HeaderMatches, m)
			case *header.Type == egv1a1.HeaderMatchRegularExpression && header.Value != nil:
				if err := regex.Validate(*header.Value); err != nil {
					return nil, err
				}
				m := &ir.StringMatch{
					Name:      header.Name,
					SafeRegex: header.Value,
				}
				irRule.HeaderMatches = append(irRule.HeaderMatches, m)
			case *header.Type == egv1a1.HeaderMatchDistinct && header.Value == nil:
				m := &ir.StringMatch{
					Name:     header.Name,
					Distinct: true,
				}
				irRule.HeaderMatches = append(irRule.HeaderMatches, m)
			default:
				return nil, fmt.Errorf(
					"unable to translate rateLimit. Either the header." +
						"Type is not valid or the header is missing a value")
			}
		}

		if match.SourceCIDR != nil {
			// distinct means that each IP Address within the specified Source IP CIDR is treated as a
			// distinct client selector and uses a separate rate limit bucket/counter.
			distinct := false
			sourceCIDR := match.SourceCIDR.Value
			if match.SourceCIDR.Type != nil && *match.SourceCIDR.Type == egv1a1.SourceMatchDistinct {
				distinct = true
			}

			cidrMatch, err := parseCIDR(sourceCIDR)
			if err != nil {
				return nil, fmt.Errorf("unable to translate rateLimit: %w", err)
			}
			cidrMatch.Distinct = distinct
			irRule.CIDRMatch = cidrMatch
		}
	}
	return irRule, nil
}

func (t *Translator) buildLoadBalancer(policy *egv1a1.BackendTrafficPolicy) (*ir.LoadBalancer, error) {
	var lb *ir.LoadBalancer
	switch policy.Spec.LoadBalancer.Type {
	case egv1a1.ConsistentHashLoadBalancerType:
		consistentHash, err := t.buildConsistentHashLoadBalancer(policy)
		if err != nil {
			return nil, perr.WithMessage(err, "ConsistentHash")
		}

		lb = &ir.LoadBalancer{
			ConsistentHash: consistentHash,
		}
	case egv1a1.LeastRequestLoadBalancerType:
		lb = &ir.LoadBalancer{}
		if policy.Spec.LoadBalancer.SlowStart != nil {
			if policy.Spec.LoadBalancer.SlowStart.Window != nil {
				lb.LeastRequest = &ir.LeastRequest{
					SlowStart: &ir.SlowStart{
						Window: policy.Spec.LoadBalancer.SlowStart.Window,
					},
				}
			}
		}
	case egv1a1.RandomLoadBalancerType:
		lb = &ir.LoadBalancer{
			Random: &ir.Random{},
		}
	case egv1a1.RoundRobinLoadBalancerType:
		lb = &ir.LoadBalancer{
			RoundRobin: &ir.RoundRobin{
				SlowStart: &ir.SlowStart{},
			},
		}
		if policy.Spec.LoadBalancer.SlowStart != nil {
			if policy.Spec.LoadBalancer.SlowStart.Window != nil {
				lb.RoundRobin = &ir.RoundRobin{
					SlowStart: &ir.SlowStart{
						Window: policy.Spec.LoadBalancer.SlowStart.Window,
					},
				}
			}
		}
	}

	return lb, nil
}

func (t *Translator) buildConsistentHashLoadBalancer(policy *egv1a1.BackendTrafficPolicy) (*ir.ConsistentHash, error) {
	consistentHash := &ir.ConsistentHash{}

	if policy.Spec.LoadBalancer.ConsistentHash.TableSize != nil {
		tableSize := policy.Spec.LoadBalancer.ConsistentHash.TableSize

		if *tableSize > MaxConsistentHashTableSize || !big.NewInt(int64(*tableSize)).ProbablyPrime(0) {
			return nil, fmt.Errorf("invalid TableSize value %d", *tableSize)
		}

		consistentHash.TableSize = tableSize
	}

	switch policy.Spec.LoadBalancer.ConsistentHash.Type {
	case egv1a1.SourceIPConsistentHashType:
		consistentHash.SourceIP = ptr.To(true)
	case egv1a1.HeaderConsistentHashType:
		consistentHash.Header = &ir.Header{
			Name: policy.Spec.LoadBalancer.ConsistentHash.Header.Name,
		}
	case egv1a1.CookieConsistentHashType:
		consistentHash.Cookie = policy.Spec.LoadBalancer.ConsistentHash.Cookie
	}

	return consistentHash, nil
}

func (t *Translator) translateDNS(policy *egv1a1.BackendTrafficPolicy) *ir.DNS {
	ds := &ir.DNS{}
	if policy.Spec.DNS.RespectDNSTTL != nil {
		ds.RespectDNSTTL = policy.Spec.DNS.RespectDNSTTL
	}
	if policy.Spec.DNS.DNSRefreshRate != nil {
		ds.DNSRefreshRate = policy.Spec.DNS.DNSRefreshRate
	}
	return ds
}

func (t *Translator) buildProxyProtocol(policy *egv1a1.BackendTrafficPolicy) *ir.ProxyProtocol {
	var pp *ir.ProxyProtocol
	switch policy.Spec.ProxyProtocol.Version {
	case egv1a1.ProxyProtocolVersionV1:
		pp = &ir.ProxyProtocol{
			Version: ir.ProxyProtocolVersionV1,
		}
	case egv1a1.ProxyProtocolVersionV2:
		pp = &ir.ProxyProtocol{
			Version: ir.ProxyProtocolVersionV2,
		}
	}

	return pp
}

func (t *Translator) buildHealthCheck(policy *egv1a1.BackendTrafficPolicy) *ir.HealthCheck {
	if policy.Spec.HealthCheck == nil {
		return nil
	}

	irhc := &ir.HealthCheck{}
	if policy.Spec.HealthCheck.Passive != nil {
		irhc.Passive = t.buildPassiveHealthCheck(policy)
	}

	if policy.Spec.HealthCheck.Active != nil {
		irhc.Active = t.buildActiveHealthCheck(policy)
	}

	return irhc
}

func (t *Translator) buildPassiveHealthCheck(policy *egv1a1.BackendTrafficPolicy) *ir.OutlierDetection {
	if policy.Spec.HealthCheck == nil || policy.Spec.HealthCheck.Passive == nil {
		return nil
	}

	hc := policy.Spec.HealthCheck.Passive
	irOD := &ir.OutlierDetection{
		Interval:                       hc.Interval,
		SplitExternalLocalOriginErrors: hc.SplitExternalLocalOriginErrors,
		ConsecutiveLocalOriginFailures: hc.ConsecutiveLocalOriginFailures,
		ConsecutiveGatewayErrors:       hc.ConsecutiveGatewayErrors,
		Consecutive5xxErrors:           hc.Consecutive5xxErrors,
		BaseEjectionTime:               hc.BaseEjectionTime,
		MaxEjectionPercent:             hc.MaxEjectionPercent,
	}
	return irOD
}

func (t *Translator) buildActiveHealthCheck(policy *egv1a1.BackendTrafficPolicy) *ir.ActiveHealthCheck {
	if policy.Spec.HealthCheck == nil || policy.Spec.HealthCheck.Active == nil {
		return nil
	}

	hc := policy.Spec.HealthCheck.Active
	irHC := &ir.ActiveHealthCheck{
		Timeout:            hc.Timeout,
		Interval:           hc.Interval,
		UnhealthyThreshold: hc.UnhealthyThreshold,
		HealthyThreshold:   hc.HealthyThreshold,
	}
	switch hc.Type {
	case egv1a1.ActiveHealthCheckerTypeHTTP:
		irHC.HTTP = t.buildHTTPActiveHealthChecker(hc.HTTP)
	case egv1a1.ActiveHealthCheckerTypeTCP:
		irHC.TCP = t.buildTCPActiveHealthChecker(hc.TCP)
	}

	return irHC
}

func (t *Translator) buildHTTPActiveHealthChecker(h *egv1a1.HTTPActiveHealthChecker) *ir.HTTPHealthChecker {
	if h == nil {
		return nil
	}

	irHTTP := &ir.HTTPHealthChecker{
		Path:   h.Path,
		Method: h.Method,
	}
	if irHTTP.Method != nil {
		*irHTTP.Method = strings.ToUpper(*irHTTP.Method)
	}

	// deduplicate http statuses
	statusSet := sets.NewInt()
	for _, r := range h.ExpectedStatuses {
		statusSet.Insert(int(r))
	}
	irStatuses := make([]ir.HTTPStatus, 0, statusSet.Len())

	for _, r := range statusSet.List() {
		irStatuses = append(irStatuses, ir.HTTPStatus(r))
	}
	irHTTP.ExpectedStatuses = irStatuses

	irHTTP.ExpectedResponse = translateActiveHealthCheckPayload(h.ExpectedResponse)
	return irHTTP
}

func (t *Translator) buildTCPActiveHealthChecker(h *egv1a1.TCPActiveHealthChecker) *ir.TCPHealthChecker {
	if h == nil {
		return nil
	}

	irTCP := &ir.TCPHealthChecker{
		Send:    translateActiveHealthCheckPayload(h.Send),
		Receive: translateActiveHealthCheckPayload(h.Receive),
	}
	return irTCP
}

func translateActiveHealthCheckPayload(p *egv1a1.ActiveHealthCheckPayload) *ir.HealthCheckPayload {
	if p == nil {
		return nil
	}

	irPayload := &ir.HealthCheckPayload{}
	switch p.Type {
	case egv1a1.ActiveHealthCheckPayloadTypeText:
		irPayload.Text = p.Text
	case egv1a1.ActiveHealthCheckPayloadTypeBinary:
		irPayload.Binary = make([]byte, len(p.Binary))
		copy(irPayload.Binary, p.Binary)
	}

	return irPayload
}

func ratelimitUnitToDuration(unit egv1a1.RateLimitUnit) int64 {
	var seconds int64

	switch unit {
	case egv1a1.RateLimitUnitSecond:
		seconds = 1
	case egv1a1.RateLimitUnitMinute:
		seconds = 60
	case egv1a1.RateLimitUnitHour:
		seconds = 60 * 60
	case egv1a1.RateLimitUnitDay:
		seconds = 60 * 60 * 24
	}
	return seconds
}

func (t *Translator) buildCircuitBreaker(policy *egv1a1.BackendTrafficPolicy) (*ir.CircuitBreaker, error) {
	var cb *ir.CircuitBreaker
	pcb := policy.Spec.CircuitBreaker

	if pcb != nil {
		cb = &ir.CircuitBreaker{}

		if pcb.MaxConnections != nil {
			if ui32, ok := int64ToUint32(*pcb.MaxConnections); ok {
				cb.MaxConnections = &ui32
			} else {
				return nil, fmt.Errorf("invalid MaxConnections value %d", *pcb.MaxConnections)
			}
		}

		if pcb.MaxParallelRequests != nil {
			if ui32, ok := int64ToUint32(*pcb.MaxParallelRequests); ok {
				cb.MaxParallelRequests = &ui32
			} else {
				return nil, fmt.Errorf("invalid MaxParallelRequests value %d", *pcb.MaxParallelRequests)
			}
		}

		if pcb.MaxPendingRequests != nil {
			if ui32, ok := int64ToUint32(*pcb.MaxPendingRequests); ok {
				cb.MaxPendingRequests = &ui32
			} else {
				return nil, fmt.Errorf("invalid MaxPendingRequests value %d", *pcb.MaxPendingRequests)
			}
		}

		if pcb.MaxParallelRetries != nil {
			if ui32, ok := int64ToUint32(*pcb.MaxParallelRetries); ok {
				cb.MaxParallelRetries = &ui32
			} else {
				return nil, fmt.Errorf("invalid MaxParallelRetries value %d", *pcb.MaxParallelRetries)
			}
		}

		if pcb.MaxRequestsPerConnection != nil {
			if ui32, ok := int64ToUint32(*pcb.MaxRequestsPerConnection); ok {
				cb.MaxRequestsPerConnection = &ui32
			} else {
				return nil, fmt.Errorf("invalid MaxRequestsPerConnection value %d", *pcb.MaxRequestsPerConnection)
			}
		}

	}

	return cb, nil
}

func (t *Translator) buildTimeout(policy *egv1a1.BackendTrafficPolicy, r *ir.HTTPRoute) (*ir.Timeout, error) {
	var (
		tto  *ir.TCPTimeout
		hto  *ir.HTTPTimeout
		terr bool
		errs error
	)

	pto := policy.Spec.Timeout

	if pto.TCP != nil && pto.TCP.ConnectTimeout != nil {
		d, err := time.ParseDuration(string(*pto.TCP.ConnectTimeout))
		if err != nil {
			terr = true
			errs = errors.Join(errs, fmt.Errorf("invalid ConnectTimeout value %s", *pto.TCP.ConnectTimeout))
		} else {
			tto = &ir.TCPTimeout{
				ConnectTimeout: ptr.To(metav1.Duration{Duration: d}),
			}
		}
	}

	if pto.HTTP != nil {
		var cit *metav1.Duration
		var mcd *metav1.Duration

		if pto.HTTP.ConnectionIdleTimeout != nil {
			d, err := time.ParseDuration(string(*pto.HTTP.ConnectionIdleTimeout))
			if err != nil {
				terr = true
				errs = errors.Join(errs, fmt.Errorf("invalid ConnectionIdleTimeout value %s", *pto.HTTP.ConnectionIdleTimeout))
			} else {
				cit = ptr.To(metav1.Duration{Duration: d})
			}
		}

		if pto.HTTP.MaxConnectionDuration != nil {
			d, err := time.ParseDuration(string(*pto.HTTP.MaxConnectionDuration))
			if err != nil {
				terr = true
				errs = errors.Join(errs, fmt.Errorf("invalid MaxConnectionDuration value %s", *pto.HTTP.MaxConnectionDuration))
			} else {
				mcd = ptr.To(metav1.Duration{Duration: d})
			}
		}

		hto = &ir.HTTPTimeout{
			ConnectionIdleTimeout: cit,
			MaxConnectionDuration: mcd,
		}
	}

	// http request timeout is translated during the gateway-api route resource translation
	// merge route timeout setting with backendtrafficpolicy timeout settings
	if terr {
		if r != nil && r.Traffic != nil && r.Traffic.Timeout != nil {
			return r.Traffic.Timeout.DeepCopy(), errs
		}
	} else {
		// http request timeout is translated during the gateway-api route resource translation
		// merge route timeout setting with backendtrafficpolicy timeout settings
		if r != nil &&
			r.Traffic != nil &&
			r.Traffic.Timeout != nil &&
			r.Traffic.Timeout.HTTP != nil &&
			r.Traffic.Timeout.HTTP.RequestTimeout != nil {
			if hto == nil {
				hto = &ir.HTTPTimeout{
					RequestTimeout: r.Traffic.Timeout.HTTP.RequestTimeout,
				}
			} else {
				hto.RequestTimeout = r.Traffic.Timeout.HTTP.RequestTimeout
			}
		}

		if hto != nil || tto != nil {
			return &ir.Timeout{
				TCP:  tto,
				HTTP: hto,
			}, nil
		}
	}

	return nil, errs
}

func int64ToUint32(in int64) (uint32, bool) {
	if in >= 0 && in <= math.MaxUint32 {
		return uint32(in), true
	}
	return 0, false
}

func (t *Translator) buildBackendConnection(policy *egv1a1.BackendTrafficPolicy) (*ir.BackendConnection, error) {
	var (
		bcIR = &ir.BackendConnection{}
		bc   = &egv1a1.BackendConnection{}
	)

	if policy.Spec.Connection != nil {
		bc = policy.Spec.Connection

		if bc.BufferLimit != nil {
			bf, ok := bc.BufferLimit.AsInt64()
			if !ok {
				return nil, fmt.Errorf("invalid BufferLimit value %s", bc.BufferLimit.String())
			}
			if bf < 0 || bf > math.MaxUint32 {
				return nil, fmt.Errorf("BufferLimit value %s is out of range", bc.BufferLimit.String())
			}

			bcIR.BufferLimitBytes = ptr.To(uint32(bf))
		}
	}

	return bcIR, nil
}

func (t *Translator) buildFaultInjection(policy *egv1a1.BackendTrafficPolicy) *ir.FaultInjection {
	var fi *ir.FaultInjection
	if policy.Spec.FaultInjection != nil {
		fi = &ir.FaultInjection{}

		if policy.Spec.FaultInjection.Delay != nil {
			fi.Delay = &ir.FaultInjectionDelay{
				Percentage: policy.Spec.FaultInjection.Delay.Percentage,
				FixedDelay: policy.Spec.FaultInjection.Delay.FixedDelay,
			}
		}
		if policy.Spec.FaultInjection.Abort != nil {
			fi.Abort = &ir.FaultInjectionAbort{
				Percentage: policy.Spec.FaultInjection.Abort.Percentage,
			}

			if policy.Spec.FaultInjection.Abort.GrpcStatus != nil {
				fi.Abort.GrpcStatus = policy.Spec.FaultInjection.Abort.GrpcStatus
			}
			if policy.Spec.FaultInjection.Abort.HTTPStatus != nil {
				fi.Abort.HTTPStatus = policy.Spec.FaultInjection.Abort.HTTPStatus
			}
		}
	}
	return fi
}

func (t *Translator) buildTCPKeepAlive(policy *egv1a1.BackendTrafficPolicy) (*ir.TCPKeepalive, error) {
	var ka *ir.TCPKeepalive
	if policy.Spec.TCPKeepalive != nil {
		pka := policy.Spec.TCPKeepalive
		ka = &ir.TCPKeepalive{}

		if pka.Probes != nil {
			ka.Probes = pka.Probes
		}

		if pka.IdleTime != nil {
			d, err := time.ParseDuration(string(*pka.IdleTime))
			if err != nil {
				return nil, fmt.Errorf("invalid IdleTime value %s", *pka.IdleTime)
			}
			ka.IdleTime = ptr.To(uint32(d.Seconds()))
		}

		if pka.Interval != nil {
			d, err := time.ParseDuration(string(*pka.Interval))
			if err != nil {
				return nil, fmt.Errorf("invalid Interval value %s", *pka.Interval)
			}
			ka.Interval = ptr.To(uint32(d.Seconds()))
		}

	}
	return ka, nil
}

func (t *Translator) buildRetry(policy *egv1a1.BackendTrafficPolicy) *ir.Retry {
	var rt *ir.Retry
	if policy.Spec.Retry != nil {
		prt := policy.Spec.Retry
		rt = &ir.Retry{}

		if prt.NumRetries != nil {
			rt.NumRetries = ptr.To(uint32(*prt.NumRetries))
		}

		if prt.RetryOn != nil {
			ro := &ir.RetryOn{}
			bro := false
			if prt.RetryOn.HTTPStatusCodes != nil {
				ro.HTTPStatusCodes = makeIrStatusSet(prt.RetryOn.HTTPStatusCodes)
				bro = true
			}

			if prt.RetryOn.Triggers != nil {
				ro.Triggers = makeIrTriggerSet(prt.RetryOn.Triggers)
				bro = true
			}

			if bro {
				rt.RetryOn = ro
			}
		}

		if prt.PerRetry != nil {
			pr := &ir.PerRetryPolicy{}
			bpr := false

			if prt.PerRetry.Timeout != nil {
				pr.Timeout = prt.PerRetry.Timeout
				bpr = true
			}

			if prt.PerRetry.BackOff != nil {
				if prt.PerRetry.BackOff.MaxInterval != nil || prt.PerRetry.BackOff.BaseInterval != nil {
					bop := &ir.BackOffPolicy{}
					if prt.PerRetry.BackOff.MaxInterval != nil {
						bop.MaxInterval = prt.PerRetry.BackOff.MaxInterval
					}

					if prt.PerRetry.BackOff.BaseInterval != nil {
						bop.BaseInterval = prt.PerRetry.BackOff.BaseInterval
					}
					pr.BackOff = bop
					bpr = true
				}
			}

			if bpr {
				rt.PerRetry = pr
			}
		}
	}

	return rt
}

func makeIrStatusSet(in []egv1a1.HTTPStatus) []ir.HTTPStatus {
	statusSet := sets.NewInt()
	for _, r := range in {
		statusSet.Insert(int(r))
	}
	irStatuses := make([]ir.HTTPStatus, 0, statusSet.Len())

	for _, r := range statusSet.List() {
		irStatuses = append(irStatuses, ir.HTTPStatus(r))
	}
	return irStatuses
}

func makeIrTriggerSet(in []egv1a1.TriggerEnum) []ir.TriggerEnum {
	triggerSet := sets.NewString()
	for _, r := range in {
		triggerSet.Insert(string(r))
	}
	irTriggers := make([]ir.TriggerEnum, 0, triggerSet.Len())

	for _, r := range triggerSet.List() {
		irTriggers = append(irTriggers, ir.TriggerEnum(r))
	}
	return irTriggers
}<|MERGE_RESOLUTION|>--- conflicted
+++ resolved
@@ -295,11 +295,8 @@
 		ka        *ir.TCPKeepalive
 		rt        *ir.Retry
 		bc        *ir.BackendConnection
-<<<<<<< HEAD
+		ds        *ir.DNS
 		h2        *ir.HTTP2Settings
-=======
-		ds        *ir.DNS
->>>>>>> f4c53f48
 		err, errs error
 	)
 
@@ -354,16 +351,15 @@
 		}
 	}
 
-<<<<<<< HEAD
 	if policy.Spec.HTTP2 != nil {
 		if h2, err = buildIRHTTP2Settings(policy.Spec.HTTP2); err != nil {
 			err = perr.WithMessage(err, "HTTP2")
 			errs = errors.Join(errs, err)
 		}
-=======
+	}
+
 	if policy.Spec.DNS != nil {
 		ds = t.translateDNS(policy)
->>>>>>> f4c53f48
 	}
 
 	// Early return if got any errors
@@ -453,11 +449,8 @@
 		ct        *ir.Timeout
 		ka        *ir.TCPKeepalive
 		rt        *ir.Retry
-<<<<<<< HEAD
+		ds        *ir.DNS
 		h2        *ir.HTTP2Settings
-=======
-		ds        *ir.DNS
->>>>>>> f4c53f48
 		err, errs error
 	)
 

// Copyright Envoy Gateway Authors
// SPDX-License-Identifier: Apache-2.0
// The full text of the Apache license is available in the LICENSE file at
// the root of the repo.

package gatewayapi

import (
	"cmp"
	"reflect"

	"golang.org/x/exp/slices"
	v1 "k8s.io/api/core/v1"
	discoveryv1 "k8s.io/api/discovery/v1"
	"k8s.io/apimachinery/pkg/apis/meta/v1/unstructured"
	gwapiv1 "sigs.k8s.io/gateway-api/apis/v1"
	gwapiv1a2 "sigs.k8s.io/gateway-api/apis/v1alpha2"
	gwapiv1a3 "sigs.k8s.io/gateway-api/apis/v1alpha3"
	gwapiv1b1 "sigs.k8s.io/gateway-api/apis/v1beta1"
	mcsapi "sigs.k8s.io/mcs-api/pkg/apis/v1alpha1"

	egv1a1 "github.com/envoyproxy/gateway/api/v1alpha1"
	"github.com/envoyproxy/gateway/internal/ir"
)

type (
	XdsIRMap   map[string]*ir.Xds
	InfraIRMap map[string]*ir.Infra
)

// Resources holds the Gateway API and related
// resources that the translators needs as inputs.
// +k8s:deepcopy-gen=true
type Resources struct {
	// This field is only used for marshalling/unmarshalling purposes and is not used by
	// the translator
<<<<<<< HEAD
	GatewayClass           *gwapiv1.GatewayClass          `json:"gatewayClass,omitempty" yaml:"gatewayClass,omitempty"`
	Gateways               []*gwapiv1.Gateway             `json:"gateways,omitempty" yaml:"gateways,omitempty"`
	HTTPRoutes             []*gwapiv1.HTTPRoute           `json:"httpRoutes,omitempty" yaml:"httpRoutes,omitempty"`
	GRPCRoutes             []*gwapiv1.GRPCRoute           `json:"grpcRoutes,omitempty" yaml:"grpcRoutes,omitempty"`
	TLSRoutes              []*gwapiv1a2.TLSRoute          `json:"tlsRoutes,omitempty" yaml:"tlsRoutes,omitempty"`
	TCPRoutes              []*gwapiv1a2.TCPRoute          `json:"tcpRoutes,omitempty" yaml:"tcpRoutes,omitempty"`
	UDPRoutes              []*gwapiv1a2.UDPRoute          `json:"udpRoutes,omitempty" yaml:"udpRoutes,omitempty"`
	ReferenceGrants        []*gwapiv1b1.ReferenceGrant    `json:"referenceGrants,omitempty" yaml:"referenceGrants,omitempty"`
	Namespaces             []*v1.Namespace                `json:"namespaces,omitempty" yaml:"namespaces,omitempty"`
	Services               []*v1.Service                  `json:"services,omitempty" yaml:"services,omitempty"`
	ServiceImports         []*mcsapi.ServiceImport        `json:"serviceImports,omitempty" yaml:"serviceImports,omitempty"`
	EndpointSlices         []*discoveryv1.EndpointSlice   `json:"endpointSlices,omitempty" yaml:"endpointSlices,omitempty"`
	Secrets                []*v1.Secret                   `json:"secrets,omitempty" yaml:"secrets,omitempty"`
	ConfigMaps             []*v1.ConfigMap                `json:"configMaps,omitempty" yaml:"configMaps,omitempty"`
	EnvoyProxy             *egv1a1.EnvoyProxy             `json:"envoyProxy,omitempty" yaml:"envoyProxy,omitempty"`
	ExtensionRefFilters    []unstructured.Unstructured    `json:"extensionRefFilters,omitempty" yaml:"extensionRefFilters,omitempty"`
	EnvoyPatchPolicies     []*egv1a1.EnvoyPatchPolicy     `json:"envoyPatchPolicies,omitempty" yaml:"envoyPatchPolicies,omitempty"`
	ClientTrafficPolicies  []*egv1a1.ClientTrafficPolicy  `json:"clientTrafficPolicies,omitempty" yaml:"clientTrafficPolicies,omitempty"`
	BackendTrafficPolicies []*egv1a1.BackendTrafficPolicy `json:"backendTrafficPolicies,omitempty" yaml:"backendTrafficPolicies,omitempty"`
	SecurityPolicies       []*egv1a1.SecurityPolicy       `json:"securityPolicies,omitempty" yaml:"securityPolicies,omitempty"`
	BackendTLSPolicies     []*gwapiv1a3.BackendTLSPolicy  `json:"backendTLSPolicies,omitempty" yaml:"backendTLSPolicies,omitempty"`
	EnvoyExtensionPolicies []*egv1a1.EnvoyExtensionPolicy `json:"envoyExtensionPolicies,omitempty" yaml:"envoyExtensionPolicies,omitempty"`
	Backends               []*egv1a1.Backend              `json:"backends,omitempty" yaml:"backends,omitempty"`
=======
	GatewayClass            *gwapiv1.GatewayClass          `json:"gatewayClass,omitempty" yaml:"gatewayClass,omitempty"`
	Gateways                []*gwapiv1.Gateway             `json:"gateways,omitempty" yaml:"gateways,omitempty"`
	HTTPRoutes              []*gwapiv1.HTTPRoute           `json:"httpRoutes,omitempty" yaml:"httpRoutes,omitempty"`
	GRPCRoutes              []*gwapiv1.GRPCRoute           `json:"grpcRoutes,omitempty" yaml:"grpcRoutes,omitempty"`
	TLSRoutes               []*gwapiv1a2.TLSRoute          `json:"tlsRoutes,omitempty" yaml:"tlsRoutes,omitempty"`
	TCPRoutes               []*gwapiv1a2.TCPRoute          `json:"tcpRoutes,omitempty" yaml:"tcpRoutes,omitempty"`
	UDPRoutes               []*gwapiv1a2.UDPRoute          `json:"udpRoutes,omitempty" yaml:"udpRoutes,omitempty"`
	ReferenceGrants         []*gwapiv1b1.ReferenceGrant    `json:"referenceGrants,omitempty" yaml:"referenceGrants,omitempty"`
	Namespaces              []*v1.Namespace                `json:"namespaces,omitempty" yaml:"namespaces,omitempty"`
	Services                []*v1.Service                  `json:"services,omitempty" yaml:"services,omitempty"`
	ServiceImports          []*mcsapi.ServiceImport        `json:"serviceImports,omitempty" yaml:"serviceImports,omitempty"`
	EndpointSlices          []*discoveryv1.EndpointSlice   `json:"endpointSlices,omitempty" yaml:"endpointSlices,omitempty"`
	Secrets                 []*v1.Secret                   `json:"secrets,omitempty" yaml:"secrets,omitempty"`
	ConfigMaps              []*v1.ConfigMap                `json:"configMaps,omitempty" yaml:"configMaps,omitempty"`
	EnvoyProxy              *egv1a1.EnvoyProxy             `json:"envoyProxy,omitempty" yaml:"envoyProxy,omitempty"`
	ExtensionRefFilters     []unstructured.Unstructured    `json:"extensionRefFilters,omitempty" yaml:"extensionRefFilters,omitempty"`
	EnvoyPatchPolicies      []*egv1a1.EnvoyPatchPolicy     `json:"envoyPatchPolicies,omitempty" yaml:"envoyPatchPolicies,omitempty"`
	ClientTrafficPolicies   []*egv1a1.ClientTrafficPolicy  `json:"clientTrafficPolicies,omitempty" yaml:"clientTrafficPolicies,omitempty"`
	BackendTrafficPolicies  []*egv1a1.BackendTrafficPolicy `json:"backendTrafficPolicies,omitempty" yaml:"backendTrafficPolicies,omitempty"`
	SecurityPolicies        []*egv1a1.SecurityPolicy       `json:"securityPolicies,omitempty" yaml:"securityPolicies,omitempty"`
	BackendTLSPolicies      []*gwapiv1a3.BackendTLSPolicy  `json:"backendTLSPolicies,omitempty" yaml:"backendTLSPolicies,omitempty"`
	EnvoyExtensionPolicies  []*egv1a1.EnvoyExtensionPolicy `json:"envoyExtensionPolicies,omitempty" yaml:"envoyExtensionPolicies,omitempty"`
	ExtensionServerPolicies []unstructured.Unstructured    `json:"extensionServerPolicies,omitempty" yaml:"extensionServerPolicies,omitempty"`
>>>>>>> 11349b15
}

func NewResources() *Resources {
	return &Resources{
<<<<<<< HEAD
		Gateways:               []*gwapiv1.Gateway{},
		HTTPRoutes:             []*gwapiv1.HTTPRoute{},
		GRPCRoutes:             []*gwapiv1.GRPCRoute{},
		TLSRoutes:              []*gwapiv1a2.TLSRoute{},
		Services:               []*v1.Service{},
		EndpointSlices:         []*discoveryv1.EndpointSlice{},
		Secrets:                []*v1.Secret{},
		ConfigMaps:             []*v1.ConfigMap{},
		ReferenceGrants:        []*gwapiv1b1.ReferenceGrant{},
		Namespaces:             []*v1.Namespace{},
		ExtensionRefFilters:    []unstructured.Unstructured{},
		EnvoyPatchPolicies:     []*egv1a1.EnvoyPatchPolicy{},
		ClientTrafficPolicies:  []*egv1a1.ClientTrafficPolicy{},
		BackendTrafficPolicies: []*egv1a1.BackendTrafficPolicy{},
		SecurityPolicies:       []*egv1a1.SecurityPolicy{},
		BackendTLSPolicies:     []*gwapiv1a3.BackendTLSPolicy{},
		EnvoyExtensionPolicies: []*egv1a1.EnvoyExtensionPolicy{},
		Backends:               []*egv1a1.Backend{},
=======
		Gateways:                []*gwapiv1.Gateway{},
		HTTPRoutes:              []*gwapiv1.HTTPRoute{},
		GRPCRoutes:              []*gwapiv1.GRPCRoute{},
		TLSRoutes:               []*gwapiv1a2.TLSRoute{},
		Services:                []*v1.Service{},
		EndpointSlices:          []*discoveryv1.EndpointSlice{},
		Secrets:                 []*v1.Secret{},
		ConfigMaps:              []*v1.ConfigMap{},
		ReferenceGrants:         []*gwapiv1b1.ReferenceGrant{},
		Namespaces:              []*v1.Namespace{},
		ExtensionRefFilters:     []unstructured.Unstructured{},
		EnvoyPatchPolicies:      []*egv1a1.EnvoyPatchPolicy{},
		ClientTrafficPolicies:   []*egv1a1.ClientTrafficPolicy{},
		BackendTrafficPolicies:  []*egv1a1.BackendTrafficPolicy{},
		SecurityPolicies:        []*egv1a1.SecurityPolicy{},
		BackendTLSPolicies:      []*gwapiv1a3.BackendTLSPolicy{},
		EnvoyExtensionPolicies:  []*egv1a1.EnvoyExtensionPolicy{},
		ExtensionServerPolicies: []unstructured.Unstructured{},
>>>>>>> 11349b15
	}
}

func (r *Resources) GetNamespace(name string) *v1.Namespace {
	for _, ns := range r.Namespaces {
		if ns.Name == name {
			return ns
		}
	}

	return nil
}

func (r *Resources) GetService(namespace, name string) *v1.Service {
	for _, svc := range r.Services {
		if svc.Namespace == namespace && svc.Name == name {
			return svc
		}
	}

	return nil
}

func (r *Resources) GetServiceImport(namespace, name string) *mcsapi.ServiceImport {
	for _, svcImp := range r.ServiceImports {
		if svcImp.Namespace == namespace && svcImp.Name == name {
			return svcImp
		}
	}

	return nil
}

func (r *Resources) GetBackend(namespace, name string) *egv1a1.Backend {
	for _, be := range r.Backends {
		if be.Namespace == namespace && be.Name == name {
			return be
		}
	}

	return nil
}

func (r *Resources) GetSecret(namespace, name string) *v1.Secret {
	for _, secret := range r.Secrets {
		if secret.Namespace == namespace && secret.Name == name {
			return secret
		}
	}

	return nil
}

func (r *Resources) GetConfigMap(namespace, name string) *v1.ConfigMap {
	for _, configMap := range r.ConfigMaps {
		if configMap.Namespace == namespace && configMap.Name == name {
			return configMap
		}
	}

	return nil
}

func (r *Resources) GetEndpointSlicesForBackend(svcNamespace, svcName string, backendKind string) []*discoveryv1.EndpointSlice {
	var endpointSlices []*discoveryv1.EndpointSlice
	for _, endpointSlice := range r.EndpointSlices {
		var backendSelectorLabel string
		switch backendKind {
		case KindService:
			backendSelectorLabel = discoveryv1.LabelServiceName
		case KindServiceImport:
			backendSelectorLabel = mcsapi.LabelServiceName
		}
		if svcNamespace == endpointSlice.Namespace &&
			endpointSlice.GetLabels()[backendSelectorLabel] == svcName {
			endpointSlices = append(endpointSlices, endpointSlice)
		}
	}
	return endpointSlices
}

// ControllerResources holds all the GatewayAPI resources per GatewayClass
type ControllerResources []*Resources

// DeepCopy creates a new ControllerResources.
// It is handwritten since the tooling was unable to copy into a new slice
func (c *ControllerResources) DeepCopy() *ControllerResources {
	if c == nil {
		return nil
	}
	out := make(ControllerResources, len(*c))
	copy(out, *c)
	return &out
}

// Equal implements the Comparable interface used by watchable.DeepEqual to skip unnecessary updates.
func (c *ControllerResources) Equal(y *ControllerResources) bool {
	// Deep copy to avoid modifying the original ordering.
	c = c.DeepCopy()
	c.sort()
	y = y.DeepCopy()
	y.sort()
	return reflect.DeepEqual(c, y)
}

func (c *ControllerResources) sort() {
	slices.SortFunc(*c, func(c1, c2 *Resources) int {
		return cmp.Compare(c1.GatewayClass.Name, c2.GatewayClass.Name)
	})
}<|MERGE_RESOLUTION|>--- conflicted
+++ resolved
@@ -34,31 +34,6 @@
 type Resources struct {
 	// This field is only used for marshalling/unmarshalling purposes and is not used by
 	// the translator
-<<<<<<< HEAD
-	GatewayClass           *gwapiv1.GatewayClass          `json:"gatewayClass,omitempty" yaml:"gatewayClass,omitempty"`
-	Gateways               []*gwapiv1.Gateway             `json:"gateways,omitempty" yaml:"gateways,omitempty"`
-	HTTPRoutes             []*gwapiv1.HTTPRoute           `json:"httpRoutes,omitempty" yaml:"httpRoutes,omitempty"`
-	GRPCRoutes             []*gwapiv1.GRPCRoute           `json:"grpcRoutes,omitempty" yaml:"grpcRoutes,omitempty"`
-	TLSRoutes              []*gwapiv1a2.TLSRoute          `json:"tlsRoutes,omitempty" yaml:"tlsRoutes,omitempty"`
-	TCPRoutes              []*gwapiv1a2.TCPRoute          `json:"tcpRoutes,omitempty" yaml:"tcpRoutes,omitempty"`
-	UDPRoutes              []*gwapiv1a2.UDPRoute          `json:"udpRoutes,omitempty" yaml:"udpRoutes,omitempty"`
-	ReferenceGrants        []*gwapiv1b1.ReferenceGrant    `json:"referenceGrants,omitempty" yaml:"referenceGrants,omitempty"`
-	Namespaces             []*v1.Namespace                `json:"namespaces,omitempty" yaml:"namespaces,omitempty"`
-	Services               []*v1.Service                  `json:"services,omitempty" yaml:"services,omitempty"`
-	ServiceImports         []*mcsapi.ServiceImport        `json:"serviceImports,omitempty" yaml:"serviceImports,omitempty"`
-	EndpointSlices         []*discoveryv1.EndpointSlice   `json:"endpointSlices,omitempty" yaml:"endpointSlices,omitempty"`
-	Secrets                []*v1.Secret                   `json:"secrets,omitempty" yaml:"secrets,omitempty"`
-	ConfigMaps             []*v1.ConfigMap                `json:"configMaps,omitempty" yaml:"configMaps,omitempty"`
-	EnvoyProxy             *egv1a1.EnvoyProxy             `json:"envoyProxy,omitempty" yaml:"envoyProxy,omitempty"`
-	ExtensionRefFilters    []unstructured.Unstructured    `json:"extensionRefFilters,omitempty" yaml:"extensionRefFilters,omitempty"`
-	EnvoyPatchPolicies     []*egv1a1.EnvoyPatchPolicy     `json:"envoyPatchPolicies,omitempty" yaml:"envoyPatchPolicies,omitempty"`
-	ClientTrafficPolicies  []*egv1a1.ClientTrafficPolicy  `json:"clientTrafficPolicies,omitempty" yaml:"clientTrafficPolicies,omitempty"`
-	BackendTrafficPolicies []*egv1a1.BackendTrafficPolicy `json:"backendTrafficPolicies,omitempty" yaml:"backendTrafficPolicies,omitempty"`
-	SecurityPolicies       []*egv1a1.SecurityPolicy       `json:"securityPolicies,omitempty" yaml:"securityPolicies,omitempty"`
-	BackendTLSPolicies     []*gwapiv1a3.BackendTLSPolicy  `json:"backendTLSPolicies,omitempty" yaml:"backendTLSPolicies,omitempty"`
-	EnvoyExtensionPolicies []*egv1a1.EnvoyExtensionPolicy `json:"envoyExtensionPolicies,omitempty" yaml:"envoyExtensionPolicies,omitempty"`
-	Backends               []*egv1a1.Backend              `json:"backends,omitempty" yaml:"backends,omitempty"`
-=======
 	GatewayClass            *gwapiv1.GatewayClass          `json:"gatewayClass,omitempty" yaml:"gatewayClass,omitempty"`
 	Gateways                []*gwapiv1.Gateway             `json:"gateways,omitempty" yaml:"gateways,omitempty"`
 	HTTPRoutes              []*gwapiv1.HTTPRoute           `json:"httpRoutes,omitempty" yaml:"httpRoutes,omitempty"`
@@ -82,31 +57,11 @@
 	BackendTLSPolicies      []*gwapiv1a3.BackendTLSPolicy  `json:"backendTLSPolicies,omitempty" yaml:"backendTLSPolicies,omitempty"`
 	EnvoyExtensionPolicies  []*egv1a1.EnvoyExtensionPolicy `json:"envoyExtensionPolicies,omitempty" yaml:"envoyExtensionPolicies,omitempty"`
 	ExtensionServerPolicies []unstructured.Unstructured    `json:"extensionServerPolicies,omitempty" yaml:"extensionServerPolicies,omitempty"`
->>>>>>> 11349b15
+	Backends                []*egv1a1.Backend              `json:"backends,omitempty" yaml:"backends,omitempty"`
 }
 
 func NewResources() *Resources {
 	return &Resources{
-<<<<<<< HEAD
-		Gateways:               []*gwapiv1.Gateway{},
-		HTTPRoutes:             []*gwapiv1.HTTPRoute{},
-		GRPCRoutes:             []*gwapiv1.GRPCRoute{},
-		TLSRoutes:              []*gwapiv1a2.TLSRoute{},
-		Services:               []*v1.Service{},
-		EndpointSlices:         []*discoveryv1.EndpointSlice{},
-		Secrets:                []*v1.Secret{},
-		ConfigMaps:             []*v1.ConfigMap{},
-		ReferenceGrants:        []*gwapiv1b1.ReferenceGrant{},
-		Namespaces:             []*v1.Namespace{},
-		ExtensionRefFilters:    []unstructured.Unstructured{},
-		EnvoyPatchPolicies:     []*egv1a1.EnvoyPatchPolicy{},
-		ClientTrafficPolicies:  []*egv1a1.ClientTrafficPolicy{},
-		BackendTrafficPolicies: []*egv1a1.BackendTrafficPolicy{},
-		SecurityPolicies:       []*egv1a1.SecurityPolicy{},
-		BackendTLSPolicies:     []*gwapiv1a3.BackendTLSPolicy{},
-		EnvoyExtensionPolicies: []*egv1a1.EnvoyExtensionPolicy{},
-		Backends:               []*egv1a1.Backend{},
-=======
 		Gateways:                []*gwapiv1.Gateway{},
 		HTTPRoutes:              []*gwapiv1.HTTPRoute{},
 		GRPCRoutes:              []*gwapiv1.GRPCRoute{},
@@ -125,7 +80,7 @@
 		BackendTLSPolicies:      []*gwapiv1a3.BackendTLSPolicy{},
 		EnvoyExtensionPolicies:  []*egv1a1.EnvoyExtensionPolicy{},
 		ExtensionServerPolicies: []unstructured.Unstructured{},
->>>>>>> 11349b15
+		Backends:                []*egv1a1.Backend{},
 	}
 }
 

// Copyright Envoy Gateway Authors
// SPDX-License-Identifier: Apache-2.0
// The full text of the Apache license is available in the LICENSE file at
// the root of the repo.

package translator

import (
	"encoding/hex"
	"fmt"
	"sort"
	"time"

	clusterv3 "github.com/envoyproxy/go-control-plane/envoy/config/cluster/v3"
	corev3 "github.com/envoyproxy/go-control-plane/envoy/config/core/v3"
	endpointv3 "github.com/envoyproxy/go-control-plane/envoy/config/endpoint/v3"
	preservecasev3 "github.com/envoyproxy/go-control-plane/envoy/extensions/http/header_formatters/preserve_case/v3"
	proxyprotocolv3 "github.com/envoyproxy/go-control-plane/envoy/extensions/transport_sockets/proxy_protocol/v3"
	rawbufferv3 "github.com/envoyproxy/go-control-plane/envoy/extensions/transport_sockets/raw_buffer/v3"
	httpv3 "github.com/envoyproxy/go-control-plane/envoy/extensions/upstreams/http/v3"
	xdstype "github.com/envoyproxy/go-control-plane/envoy/type/v3"
	"github.com/envoyproxy/go-control-plane/pkg/resource/v3"
	"github.com/envoyproxy/go-control-plane/pkg/wellknown"
	"github.com/golang/protobuf/ptypes/wrappers"
	"google.golang.org/protobuf/types/known/anypb"
	"google.golang.org/protobuf/types/known/durationpb"
	"google.golang.org/protobuf/types/known/structpb"
	"google.golang.org/protobuf/types/known/wrapperspb"
	"k8s.io/utils/ptr"

	"github.com/envoyproxy/gateway/internal/ir"
)

const (
	extensionOptionsKey = "envoy.extensions.upstreams.http.v3.HttpProtocolOptions"
	// https://www.envoyproxy.io/docs/envoy/latest/api-v3/config/cluster/v3/cluster.proto#envoy-v3-api-field-config-cluster-v3-cluster-per-connection-buffer-limit-bytes
	tcpClusterPerConnectionBufferLimitBytes = 32768
	tcpClusterPerConnectTimeout             = 10 * time.Second
)

type xdsClusterArgs struct {
	name              string
	settings          []*ir.DestinationSetting
	tSocket           *corev3.TransportSocket
	endpointType      EndpointType
	loadBalancer      *ir.LoadBalancer
	proxyProtocol     *ir.ProxyProtocol
	circuitBreaker    *ir.CircuitBreaker
	healthCheck       *ir.HealthCheck
	http1Settings     *ir.HTTP1Settings
	timeout           *ir.Timeout
	tcpkeepalive      *ir.TCPKeepalive
	metrics           *ir.Metrics
	backendConnection *ir.BackendConnection
	useClientProtocol bool
}

type EndpointType int

const (
	EndpointTypeDNS EndpointType = iota
	EndpointTypeStatic
)

func buildEndpointType(settings []*ir.DestinationSetting) EndpointType {
	// Get endpoint address type for xds cluster by returning the first DestinationSetting's AddressType,
	// since there's no Mixed AddressType among all the DestinationSettings.
	if settings == nil {
		return EndpointTypeStatic
	}

	addrType := settings[0].AddressType

	if addrType != nil && *addrType == ir.FQDN {
		return EndpointTypeDNS
	}

	return EndpointTypeStatic
}

func buildXdsCluster(args *xdsClusterArgs) *clusterv3.Cluster {
	cluster := &clusterv3.Cluster{
		Name:            args.name,
		DnsLookupFamily: clusterv3.Cluster_V4_ONLY,
		CommonLbConfig: &clusterv3.Cluster_CommonLbConfig{
			LocalityConfigSpecifier: &clusterv3.Cluster_CommonLbConfig_LocalityWeightedLbConfig_{
				LocalityWeightedLbConfig: &clusterv3.Cluster_CommonLbConfig_LocalityWeightedLbConfig{},
			},
		},
		OutlierDetection:              &clusterv3.OutlierDetection{},
		PerConnectionBufferLimitBytes: buildBackandConnectionBufferLimitBytes(args.backendConnection),
	}

	cluster.ConnectTimeout = buildConnectTimeout(args.timeout)
	// set peer endpoint stats
	if args.metrics != nil && args.metrics.EnablePerEndpointStats {
		cluster.TrackClusterStats = &clusterv3.TrackClusterStats{
			PerEndpointStats: args.metrics.EnablePerEndpointStats,
		}
	}

	// Set Proxy Protocol
	if args.proxyProtocol != nil {
		cluster.TransportSocket = buildProxyProtocolSocket(args.proxyProtocol, args.tSocket)
	} else if args.tSocket != nil {
		cluster.TransportSocket = args.tSocket
	}

	for i, ds := range args.settings {
		if ds.TLS != nil {
			socket, err := buildXdsUpstreamTLSSocketWthCert(ds.TLS)
			if err != nil {
				// TODO: Log something here
				return nil
			}
			if args.proxyProtocol != nil {
				socket = buildProxyProtocolSocket(args.proxyProtocol, socket)
			}
			matchName := fmt.Sprintf("%s/tls/%d", args.name, i)
			cluster.TransportSocketMatches = append(cluster.TransportSocketMatches, &clusterv3.Cluster_TransportSocketMatch{
				Name: matchName,
				Match: &structpb.Struct{
					Fields: map[string]*structpb.Value{
						"name": structpb.NewStringValue(matchName),
					},
				},
				TransportSocket: socket,
			})
		}
	}

	if args.endpointType == EndpointTypeStatic {
		cluster.ClusterDiscoveryType = &clusterv3.Cluster_Type{Type: clusterv3.Cluster_EDS}
		cluster.EdsClusterConfig = &clusterv3.Cluster_EdsClusterConfig{
			ServiceName: args.name,
			EdsConfig: &corev3.ConfigSource{
				ResourceApiVersion: resource.DefaultAPIVersion,
				ConfigSourceSpecifier: &corev3.ConfigSource_Ads{
					Ads: &corev3.AggregatedConfigSource{},
				},
			},
		}
	} else {
		cluster.ClusterDiscoveryType = &clusterv3.Cluster_Type{Type: clusterv3.Cluster_STRICT_DNS}
		cluster.DnsRefreshRate = durationpb.New(30 * time.Second)
		cluster.RespectDnsTtl = true
	}

	// build common, HTTP/1 and HTTP/2  protocol options for cluster
	epo := buildTypedExtensionProtocolOptions(args)
	if epo != nil {
		cluster.TypedExtensionProtocolOptions = epo
	}

	// Set Load Balancer policy
	//nolint:gocritic
	if args.loadBalancer == nil {
		cluster.LbPolicy = clusterv3.Cluster_LEAST_REQUEST
	} else if args.loadBalancer.LeastRequest != nil {
		cluster.LbPolicy = clusterv3.Cluster_LEAST_REQUEST
		if args.loadBalancer.LeastRequest.SlowStart != nil {
			if args.loadBalancer.LeastRequest.SlowStart.Window != nil {
				cluster.LbConfig = &clusterv3.Cluster_LeastRequestLbConfig_{
					LeastRequestLbConfig: &clusterv3.Cluster_LeastRequestLbConfig{
						SlowStartConfig: &clusterv3.Cluster_SlowStartConfig{
							SlowStartWindow: durationpb.New(args.loadBalancer.LeastRequest.SlowStart.Window.Duration),
						},
					},
				}
			}
		}
	} else if args.loadBalancer.RoundRobin != nil {
		cluster.LbPolicy = clusterv3.Cluster_ROUND_ROBIN
		if args.loadBalancer.RoundRobin.SlowStart != nil {
			if args.loadBalancer.RoundRobin.SlowStart.Window != nil {
				cluster.LbConfig = &clusterv3.Cluster_RoundRobinLbConfig_{
					RoundRobinLbConfig: &clusterv3.Cluster_RoundRobinLbConfig{
						SlowStartConfig: &clusterv3.Cluster_SlowStartConfig{
							SlowStartWindow: durationpb.New(args.loadBalancer.RoundRobin.SlowStart.Window.Duration),
						},
					},
				}
			}
		}
	} else if args.loadBalancer.Random != nil {
		cluster.LbPolicy = clusterv3.Cluster_RANDOM
	} else if args.loadBalancer.ConsistentHash != nil {
		cluster.LbPolicy = clusterv3.Cluster_MAGLEV

		if args.loadBalancer.ConsistentHash.TableSize != nil {
			cluster.LbConfig = &clusterv3.Cluster_MaglevLbConfig_{
				MaglevLbConfig: &clusterv3.Cluster_MaglevLbConfig{
					TableSize: &wrapperspb.UInt64Value{Value: *args.loadBalancer.ConsistentHash.TableSize},
				},
			}
		}
	}

	if args.healthCheck != nil && args.healthCheck.Active != nil {
		cluster.HealthChecks = buildXdsHealthCheck(args.healthCheck.Active)
	}

	if args.healthCheck != nil && args.healthCheck.Passive != nil {
		cluster.OutlierDetection = buildXdsOutlierDetection(args.healthCheck.Passive)
	}

	cluster.CircuitBreakers = buildXdsClusterCircuitBreaker(args.circuitBreaker)

	if args.tcpkeepalive != nil {
		cluster.UpstreamConnectionOptions = buildXdsClusterUpstreamOptions(args.tcpkeepalive)
	}
	return cluster
}

func buildXdsHealthCheck(healthcheck *ir.ActiveHealthCheck) []*corev3.HealthCheck {
	hc := &corev3.HealthCheck{
		Timeout:  durationpb.New(healthcheck.Timeout.Duration),
		Interval: durationpb.New(healthcheck.Interval.Duration),
	}
	if healthcheck.UnhealthyThreshold != nil {
		hc.UnhealthyThreshold = wrapperspb.UInt32(*healthcheck.UnhealthyThreshold)
	}
	if healthcheck.HealthyThreshold != nil {
		hc.HealthyThreshold = wrapperspb.UInt32(*healthcheck.HealthyThreshold)
	}
	if healthcheck.HTTP != nil {
		httpChecker := &corev3.HealthCheck_HttpHealthCheck{
			Host: healthcheck.HTTP.Host,
			Path: healthcheck.HTTP.Path,
		}
		if healthcheck.HTTP.Method != nil {
			httpChecker.Method = corev3.RequestMethod(corev3.RequestMethod_value[*healthcheck.HTTP.Method])
		}
		httpChecker.ExpectedStatuses = buildHTTPStatusRange(healthcheck.HTTP.ExpectedStatuses)
		if receive := buildHealthCheckPayload(healthcheck.HTTP.ExpectedResponse); receive != nil {
			httpChecker.Receive = append(httpChecker.Receive, receive)
		}
		hc.HealthChecker = &corev3.HealthCheck_HttpHealthCheck_{
			HttpHealthCheck: httpChecker,
		}
	}
	if healthcheck.TCP != nil {
		tcpChecker := &corev3.HealthCheck_TcpHealthCheck{
			Send: buildHealthCheckPayload(healthcheck.TCP.Send),
		}
		if receive := buildHealthCheckPayload(healthcheck.TCP.Receive); receive != nil {
			tcpChecker.Receive = append(tcpChecker.Receive, receive)
		}
		hc.HealthChecker = &corev3.HealthCheck_TcpHealthCheck_{
			TcpHealthCheck: tcpChecker,
		}
	}
	return []*corev3.HealthCheck{hc}
}

func buildXdsOutlierDetection(outlierDetection *ir.OutlierDetection) *clusterv3.OutlierDetection {
	od := &clusterv3.OutlierDetection{
		BaseEjectionTime: durationpb.New(outlierDetection.BaseEjectionTime.Duration),
		Interval:         durationpb.New(outlierDetection.Interval.Duration),
	}
	if outlierDetection.SplitExternalLocalOriginErrors != nil {
		od.SplitExternalLocalOriginErrors = *outlierDetection.SplitExternalLocalOriginErrors
	}

	if outlierDetection.MaxEjectionPercent != nil && *outlierDetection.MaxEjectionPercent > 0 {
		od.MaxEjectionPercent = wrapperspb.UInt32(uint32(*outlierDetection.MaxEjectionPercent))
	}

	if outlierDetection.ConsecutiveLocalOriginFailures != nil {
		od.ConsecutiveLocalOriginFailure = wrapperspb.UInt32(*outlierDetection.ConsecutiveLocalOriginFailures)
	}

	if outlierDetection.Consecutive5xxErrors != nil {
		od.Consecutive_5Xx = wrapperspb.UInt32(*outlierDetection.Consecutive5xxErrors)
	}

	if outlierDetection.ConsecutiveGatewayErrors != nil {
		od.ConsecutiveGatewayFailure = wrapperspb.UInt32(*outlierDetection.ConsecutiveGatewayErrors)
	}

	return od
}

// buildHTTPStatusRange converts an array of http status to an array of the range of http status.
func buildHTTPStatusRange(irStatuses []ir.HTTPStatus) []*xdstype.Int64Range {
	if len(irStatuses) == 0 {
		return nil
	}
	ranges := []*xdstype.Int64Range{}
	sort.Slice(irStatuses, func(i int, j int) bool {
		return irStatuses[i] < irStatuses[j]
	})
	var start, end int64
	for i := 0; i < len(irStatuses); i++ {
		switch {
		case start == 0:
			start = int64(irStatuses[i])
			end = int64(irStatuses[i] + 1)
		case int64(irStatuses[i]) == end:
			end++
		default:
			ranges = append(ranges, &xdstype.Int64Range{Start: start, End: end})
			start = int64(irStatuses[i])
			end = int64(irStatuses[i] + 1)
		}
	}
	if start != 0 {
		ranges = append(ranges, &xdstype.Int64Range{Start: start, End: end})
	}
	return ranges
}

func buildHealthCheckPayload(irLoad *ir.HealthCheckPayload) *corev3.HealthCheck_Payload {
	if irLoad == nil {
		return nil
	}

	var hcp corev3.HealthCheck_Payload
	if irLoad.Text != nil && *irLoad.Text != "" {
		hcp.Payload = &corev3.HealthCheck_Payload_Text{
			Text: hex.EncodeToString([]byte(*irLoad.Text)),
		}
	}
	if len(irLoad.Binary) > 0 {
		binPayload := &corev3.HealthCheck_Payload_Binary{
			Binary: make([]byte, len(irLoad.Binary)),
		}
		copy(binPayload.Binary, irLoad.Binary)
		hcp.Payload = binPayload
	}
	return &hcp
}

func buildXdsClusterCircuitBreaker(circuitBreaker *ir.CircuitBreaker) *clusterv3.CircuitBreakers {
	// Always allow the same amount of retries as regular requests to handle surges in retries
	// related to pod restarts
	cbt := &clusterv3.CircuitBreakers_Thresholds{
		Priority: corev3.RoutingPriority_DEFAULT,
		MaxRetries: &wrapperspb.UInt32Value{
			Value: uint32(1024),
		},
	}

	if circuitBreaker != nil {
		if circuitBreaker.MaxConnections != nil {
			cbt.MaxConnections = &wrapperspb.UInt32Value{
				Value: *circuitBreaker.MaxConnections,
			}
		}

		if circuitBreaker.MaxPendingRequests != nil {
			cbt.MaxPendingRequests = &wrapperspb.UInt32Value{
				Value: *circuitBreaker.MaxPendingRequests,
			}
		}

		if circuitBreaker.MaxParallelRequests != nil {
			cbt.MaxRequests = &wrapperspb.UInt32Value{
				Value: *circuitBreaker.MaxParallelRequests,
			}
		}

		if circuitBreaker.MaxParallelRetries != nil {
			cbt.MaxRetries = &wrapperspb.UInt32Value{
				Value: *circuitBreaker.MaxParallelRetries,
			}
		}
	}

	ecb := &clusterv3.CircuitBreakers{
		Thresholds: []*clusterv3.CircuitBreakers_Thresholds{cbt},
	}

	return ecb
}

func buildXdsClusterLoadAssignment(clusterName string, destSettings []*ir.DestinationSetting) *endpointv3.ClusterLoadAssignment {
	localities := make([]*endpointv3.LocalityLbEndpoints, 0, len(destSettings))
	for i, ds := range destSettings {

		endpoints := make([]*endpointv3.LbEndpoint, 0, len(ds.Endpoints))

		var metadata *corev3.Metadata
		if ds.TLS != nil {
			metadata = &corev3.Metadata{
				FilterMetadata: map[string]*structpb.Struct{
					"envoy.transport_socket_match": {
						Fields: map[string]*structpb.Value{
							"name": structpb.NewStringValue(fmt.Sprintf("%s/tls/%d", clusterName, i)),
						},
					},
				},
			}
		}

		for _, irEp := range ds.Endpoints {
			lbEndpoint := &endpointv3.LbEndpoint{
				Metadata: metadata,
				HostIdentifier: &endpointv3.LbEndpoint_Endpoint{
					Endpoint: &endpointv3.Endpoint{
						Address: buildAddress(irEp),
					},
				},
			}
			// Set default weight of 1 for all endpoints.
			lbEndpoint.LoadBalancingWeight = &wrapperspb.UInt32Value{Value: 1}
			endpoints = append(endpoints, lbEndpoint)
		}

		// Envoy requires a distinct region to be set for each LocalityLbEndpoints.
		// If we don't do this, Envoy will merge all LocalityLbEndpoints into one.
		// We use the name of the backendRef as a pseudo region name.
		locality := &endpointv3.LocalityLbEndpoints{
			Locality: &corev3.Locality{
				Region: fmt.Sprintf("%s/backend/%d", clusterName, i),
			},
			LbEndpoints: endpoints,
			Priority:    0,
		}

		// Set locality weight
		var weight uint32
		if ds.Weight != nil {
			weight = *ds.Weight
		} else {
			weight = 1
		}
		locality.LoadBalancingWeight = &wrapperspb.UInt32Value{Value: weight}

		localities = append(localities, locality)
	}
	return &endpointv3.ClusterLoadAssignment{ClusterName: clusterName, Endpoints: localities}
}

func buildTypedExtensionProtocolOptions(args *xdsClusterArgs) map[string]*anypb.Any {
	requiresHTTP2Options := false
	for _, ds := range args.settings {
		if ds.Protocol == ir.GRPC ||
			ds.Protocol == ir.HTTP2 {
			requiresHTTP2Options = true
			break
		}
	}

	requiresCommonHTTPOptions := (args.timeout != nil && args.timeout.HTTP != nil &&
		(args.timeout.HTTP.MaxConnectionDuration != nil || args.timeout.HTTP.ConnectionIdleTimeout != nil)) ||
		(args.circuitBreaker != nil && args.circuitBreaker.MaxRequestsPerConnection != nil)

	requiresHTTP1Options := args.http1Settings != nil && (args.http1Settings.EnableTrailers || args.http1Settings.PreserveHeaderCase || args.http1Settings.HTTP10 != nil)

	if !(requiresCommonHTTPOptions || requiresHTTP1Options || requiresHTTP2Options || args.useClientProtocol) {
		return nil
	}

	protocolOptions := httpv3.HttpProtocolOptions{}

	if requiresCommonHTTPOptions {
		protocolOptions.CommonHttpProtocolOptions = &corev3.HttpProtocolOptions{}

		if args.timeout != nil && args.timeout.HTTP != nil {
			if args.timeout.HTTP.ConnectionIdleTimeout != nil {
				protocolOptions.CommonHttpProtocolOptions.IdleTimeout = durationpb.New(args.timeout.HTTP.ConnectionIdleTimeout.Duration)
			}

			if args.timeout.HTTP.MaxConnectionDuration != nil {
				protocolOptions.CommonHttpProtocolOptions.MaxConnectionDuration = durationpb.New(args.timeout.HTTP.MaxConnectionDuration.Duration)
			}
		}

		if args.circuitBreaker != nil && args.circuitBreaker.MaxRequestsPerConnection != nil {
			protocolOptions.CommonHttpProtocolOptions.MaxRequestsPerConnection = &wrapperspb.UInt32Value{
				Value: *args.circuitBreaker.MaxRequestsPerConnection,
			}
		}
	}

	http1opts := &corev3.Http1ProtocolOptions{}
	if args.http1Settings != nil {
		http1opts.EnableTrailers = args.http1Settings.EnableTrailers
		if args.http1Settings.PreserveHeaderCase {
			preservecaseAny, _ := anypb.New(&preservecasev3.PreserveCaseFormatterConfig{})
			http1opts.HeaderKeyFormat = &corev3.Http1ProtocolOptions_HeaderKeyFormat{
				HeaderFormat: &corev3.Http1ProtocolOptions_HeaderKeyFormat_StatefulFormatter{
					StatefulFormatter: &corev3.TypedExtensionConfig{
						Name:        "preserve_case",
						TypedConfig: preservecaseAny,
					},
				},
			}
		}
		if args.http1Settings.HTTP10 != nil {
			http1opts.AcceptHttp_10 = true
			http1opts.DefaultHostForHttp_10 = ptr.Deref(args.http1Settings.HTTP10.DefaultHost, "")
		}
	}

	// When setting any Typed Extension Protocol Options, UpstreamProtocolOptions are mandatory
	// If translation requires HTTP2 enablement or HTTP1 trailers, set appropriate setting
	// Default to http1 otherwise
	// TODO: If the cluster is TLS enabled, use AutoHTTPConfig instead of ExplicitHttpConfig
	// so that when ALPN is supported then enabling http1 options doesn't force HTTP/1.1
	switch {
	case args.useClientProtocol:
		protocolOptions.UpstreamProtocolOptions = &httpv3.HttpProtocolOptions_UseDownstreamProtocolConfig{
			UseDownstreamProtocolConfig: &httpv3.HttpProtocolOptions_UseDownstreamHttpConfig{
				HttpProtocolOptions:  http1opts,
				Http2ProtocolOptions: &corev3.Http2ProtocolOptions{},
			},
		}
	case requiresHTTP2Options:
		protocolOptions.UpstreamProtocolOptions = &httpv3.HttpProtocolOptions_ExplicitHttpConfig_{
			ExplicitHttpConfig: &httpv3.HttpProtocolOptions_ExplicitHttpConfig{
				ProtocolConfig: &httpv3.HttpProtocolOptions_ExplicitHttpConfig_Http2ProtocolOptions{},
			},
		}
	case requiresHTTP1Options:
		protocolOptions.UpstreamProtocolOptions = &httpv3.HttpProtocolOptions_ExplicitHttpConfig_{
			ExplicitHttpConfig: &httpv3.HttpProtocolOptions_ExplicitHttpConfig{
				ProtocolConfig: &httpv3.HttpProtocolOptions_ExplicitHttpConfig_HttpProtocolOptions{
					HttpProtocolOptions: http1opts,
				},
			},
		}
	default:
		protocolOptions.UpstreamProtocolOptions = &httpv3.HttpProtocolOptions_ExplicitHttpConfig_{
			ExplicitHttpConfig: &httpv3.HttpProtocolOptions_ExplicitHttpConfig{
				ProtocolConfig: &httpv3.HttpProtocolOptions_ExplicitHttpConfig_HttpProtocolOptions{},
			},
		}
	}

	anyProtocolOptions, _ := anypb.New(&protocolOptions)

	extensionOptions := map[string]*anypb.Any{
		extensionOptionsKey: anyProtocolOptions,
	}

	return extensionOptions
}

// buildProxyProtocolSocket builds the ProxyProtocol transport socket.
func buildProxyProtocolSocket(proxyProtocol *ir.ProxyProtocol, tSocket *corev3.TransportSocket) *corev3.TransportSocket {
	if proxyProtocol == nil {
		return nil
	}

	ppCtx := &proxyprotocolv3.ProxyProtocolUpstreamTransport{}

	switch proxyProtocol.Version {
	case ir.ProxyProtocolVersionV1:
		ppCtx.Config = &corev3.ProxyProtocolConfig{
			Version: corev3.ProxyProtocolConfig_V1,
		}
	case ir.ProxyProtocolVersionV2:
		ppCtx.Config = &corev3.ProxyProtocolConfig{
			Version: corev3.ProxyProtocolConfig_V2,
		}
	}

	// If existing transport socket does not exist wrap around raw buffer
	if tSocket == nil {
		rawCtx := &rawbufferv3.RawBuffer{}
		rawCtxAny, err := anypb.New(rawCtx)
		if err != nil {
			return nil
		}
		rawSocket := &corev3.TransportSocket{
			Name: wellknown.TransportSocketRawBuffer,
			ConfigType: &corev3.TransportSocket_TypedConfig{
				TypedConfig: rawCtxAny,
			},
		}
		ppCtx.TransportSocket = rawSocket
	} else {
		ppCtx.TransportSocket = tSocket
	}

	ppCtxAny, err := anypb.New(ppCtx)
	if err != nil {
		return nil
	}

	return &corev3.TransportSocket{
		Name: "envoy.transport_sockets.upstream_proxy_protocol",
		ConfigType: &corev3.TransportSocket_TypedConfig{
			TypedConfig: ppCtxAny,
		},
	}
}

func buildConnectTimeout(to *ir.Timeout) *durationpb.Duration {
	if to != nil && to.TCP != nil && to.TCP.ConnectTimeout != nil {
		return durationpb.New(to.TCP.ConnectTimeout.Duration)
	}
	return durationpb.New(tcpClusterPerConnectTimeout)
}

func buildXdsClusterUpstreamOptions(tcpkeepalive *ir.TCPKeepalive) *clusterv3.UpstreamConnectionOptions {
	if tcpkeepalive == nil {
		return nil
	}

	ka := &clusterv3.UpstreamConnectionOptions{
		TcpKeepalive: &corev3.TcpKeepalive{},
	}

	if tcpkeepalive.Probes != nil {
		ka.TcpKeepalive.KeepaliveProbes = wrapperspb.UInt32(*tcpkeepalive.Probes)
	}

	if tcpkeepalive.IdleTime != nil {
		ka.TcpKeepalive.KeepaliveTime = wrapperspb.UInt32(*tcpkeepalive.IdleTime)
	}

	if tcpkeepalive.Interval != nil {
		ka.TcpKeepalive.KeepaliveInterval = wrapperspb.UInt32(*tcpkeepalive.Interval)
	}

	return ka
}

<<<<<<< HEAD
func buildAddress(irEp *ir.DestinationEndpoint) *corev3.Address {
	if irEp.Path != nil {
		return &corev3.Address{
			Address: &corev3.Address_Pipe{
				Pipe: &corev3.Pipe{
					Path: *irEp.Path,
				},
			},
		}
	}
	return &corev3.Address{
		Address: &corev3.Address_SocketAddress{
			SocketAddress: &corev3.SocketAddress{
				Protocol: corev3.SocketAddress_TCP,
				Address:  irEp.Host,
				PortSpecifier: &corev3.SocketAddress_PortValue{
					PortValue: irEp.Port,
				},
			},
		},
	}
=======
func buildBackandConnectionBufferLimitBytes(bc *ir.BackendConnection) *wrappers.UInt32Value {
	if bc != nil && bc.BufferLimitBytes != nil {
		return wrapperspb.UInt32(*bc.BufferLimitBytes)
	}

	return wrapperspb.UInt32(tcpClusterPerConnectionBufferLimitBytes)
>>>>>>> 6f30397e
}<|MERGE_RESOLUTION|>--- conflicted
+++ resolved
@@ -619,7 +619,6 @@
 	return ka
 }
 
-<<<<<<< HEAD
 func buildAddress(irEp *ir.DestinationEndpoint) *corev3.Address {
 	if irEp.Path != nil {
 		return &corev3.Address{
@@ -641,12 +640,12 @@
 			},
 		},
 	}
-=======
+}
+
 func buildBackandConnectionBufferLimitBytes(bc *ir.BackendConnection) *wrappers.UInt32Value {
 	if bc != nil && bc.BufferLimitBytes != nil {
 		return wrapperspb.UInt32(*bc.BufferLimitBytes)
 	}
 
 	return wrapperspb.UInt32(tcpClusterPerConnectionBufferLimitBytes)
->>>>>>> 6f30397e
 }
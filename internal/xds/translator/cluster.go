--- conflicted
+++ resolved
@@ -664,39 +664,10 @@
 	return wrapperspb.UInt32(tcpClusterPerConnectionBufferLimitBytes)
 }
 
-<<<<<<< HEAD
-func buildHTTP2Settings(opts *ir.HTTP2Settings) *corev3.Http2ProtocolOptions {
-	if opts == nil {
-		opts = &ir.HTTP2Settings{}
-	}
-
-	// defaults based on https://www.envoyproxy.io/docs/envoy/latest/configuration/best_practices/edge
-	out := &corev3.Http2ProtocolOptions{
-		InitialStreamWindowSize: &wrapperspb.UInt32Value{
-			Value: ptr.Deref(opts.InitialStreamWindowSize, http2InitialStreamWindowSize),
-		},
-		InitialConnectionWindowSize: &wrapperspb.UInt32Value{
-			Value: ptr.Deref(opts.InitialConnectionWindowSize, http2InitialConnectionWindowSize),
-		},
-	}
-
-	if opts.MaxConcurrentStreams != nil {
-		out.MaxConcurrentStreams = &wrapperspb.UInt32Value{
-			Value: *opts.MaxConcurrentStreams,
-		}
-	}
-
-	if opts.TerminateConnOnError != nil {
-		out.OverrideStreamErrorOnInvalidHttpMessage = &wrapperspb.BoolValue{
-			Value: !*opts.TerminateConnOnError,
-		}
-	}
-
-	return out
-=======
 type ExtraArgs struct {
 	metrics       *ir.Metrics
 	http1Settings *ir.HTTP1Settings
+	http2Settings *ir.HTTP2Settings
 }
 
 type clusterArgs interface {
@@ -754,6 +725,7 @@
 		endpointType:      buildEndpointType(httpRoute.Destination.Settings),
 		metrics:           extra.metrics,
 		http1Settings:     extra.http1Settings,
+		http2Settings:     extra.http2Settings,
 		useClientProtocol: ptr.Deref(httpRoute.UseClientProtocol, false),
 	}
 
@@ -774,5 +746,34 @@
 	}
 
 	return clusterArgs
->>>>>>> f4c53f48
+}
+
+func buildHTTP2Settings(opts *ir.HTTP2Settings) *corev3.Http2ProtocolOptions {
+	if opts == nil {
+		opts = &ir.HTTP2Settings{}
+	}
+
+	// defaults based on https://www.envoyproxy.io/docs/envoy/latest/configuration/best_practices/edge
+	out := &corev3.Http2ProtocolOptions{
+		InitialStreamWindowSize: &wrapperspb.UInt32Value{
+			Value: ptr.Deref(opts.InitialStreamWindowSize, http2InitialStreamWindowSize),
+		},
+		InitialConnectionWindowSize: &wrapperspb.UInt32Value{
+			Value: ptr.Deref(opts.InitialConnectionWindowSize, http2InitialConnectionWindowSize),
+		},
+	}
+
+	if opts.MaxConcurrentStreams != nil {
+		out.MaxConcurrentStreams = &wrapperspb.UInt32Value{
+			Value: *opts.MaxConcurrentStreams,
+		}
+	}
+
+	if opts.TerminateConnOnError != nil {
+		out.OverrideStreamErrorOnInvalidHttpMessage = &wrapperspb.BoolValue{
+			Value: !*opts.TerminateConnOnError,
+		}
+	}
+
+	return out
 }
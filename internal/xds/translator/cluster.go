// Copyright Envoy Gateway Authors
// SPDX-License-Identifier: Apache-2.0
// The full text of the Apache license is available in the LICENSE file at
// the root of the repo.

package translator

import (
	"encoding/hex"
	"fmt"
	"sort"
	"time"

	clusterv3 "github.com/envoyproxy/go-control-plane/envoy/config/cluster/v3"
	corev3 "github.com/envoyproxy/go-control-plane/envoy/config/core/v3"
	endpointv3 "github.com/envoyproxy/go-control-plane/envoy/config/endpoint/v3"
	dfpv3 "github.com/envoyproxy/go-control-plane/envoy/extensions/clusters/dynamic_forward_proxy/v3"
	commondfpv3 "github.com/envoyproxy/go-control-plane/envoy/extensions/common/dynamic_forward_proxy/v3"
	codecv3 "github.com/envoyproxy/go-control-plane/envoy/extensions/filters/http/upstream_codec/v3"
	hcmv3 "github.com/envoyproxy/go-control-plane/envoy/extensions/filters/network/http_connection_manager/v3"
	preservecasev3 "github.com/envoyproxy/go-control-plane/envoy/extensions/http/header_formatters/preserve_case/v3"
	cluster_providedv3 "github.com/envoyproxy/go-control-plane/envoy/extensions/load_balancing_policies/cluster_provided/v3"
	commonv3 "github.com/envoyproxy/go-control-plane/envoy/extensions/load_balancing_policies/common/v3"
	least_requestv3 "github.com/envoyproxy/go-control-plane/envoy/extensions/load_balancing_policies/least_request/v3"
	maglevv3 "github.com/envoyproxy/go-control-plane/envoy/extensions/load_balancing_policies/maglev/v3"
	override_hostv3 "github.com/envoyproxy/go-control-plane/envoy/extensions/load_balancing_policies/override_host/v3"
	randomv3 "github.com/envoyproxy/go-control-plane/envoy/extensions/load_balancing_policies/random/v3"
	round_robinv3 "github.com/envoyproxy/go-control-plane/envoy/extensions/load_balancing_policies/round_robin/v3"
	proxyprotocolv3 "github.com/envoyproxy/go-control-plane/envoy/extensions/transport_sockets/proxy_protocol/v3"
	rawbufferv3 "github.com/envoyproxy/go-control-plane/envoy/extensions/transport_sockets/raw_buffer/v3"
	tlsv3 "github.com/envoyproxy/go-control-plane/envoy/extensions/transport_sockets/tls/v3"
	httpv3 "github.com/envoyproxy/go-control-plane/envoy/extensions/upstreams/http/v3"
	xdstype "github.com/envoyproxy/go-control-plane/envoy/type/v3"
	"github.com/envoyproxy/go-control-plane/pkg/resource/v3"
	"github.com/envoyproxy/go-control-plane/pkg/wellknown"
	"github.com/golang/protobuf/ptypes/wrappers"
	"google.golang.org/protobuf/types/known/anypb"
	"google.golang.org/protobuf/types/known/durationpb"
	"google.golang.org/protobuf/types/known/structpb"
	"google.golang.org/protobuf/types/known/wrapperspb"
	"k8s.io/apimachinery/pkg/apis/meta/v1/unstructured"
	"k8s.io/utils/ptr"

	egv1a1 "github.com/envoyproxy/gateway/api/v1alpha1"
	extensionTypes "github.com/envoyproxy/gateway/internal/extension/types"
	"github.com/envoyproxy/gateway/internal/ir"
	"github.com/envoyproxy/gateway/internal/logging"
	"github.com/envoyproxy/gateway/internal/utils/proto"
)

const (
	extensionOptionsKey = "envoy.extensions.upstreams.http.v3.HttpProtocolOptions"
	// https://www.envoyproxy.io/docs/envoy/latest/api-v3/config/cluster/v3/cluster.proto#envoy-v3-api-field-config-cluster-v3-cluster-per-connection-buffer-limit-bytes
	tcpClusterPerConnectionBufferLimitBytes = 32768
	tcpClusterPerConnectTimeout             = 10 * time.Second
)

type xdsClusterArgs struct {
	name              string
	settings          []*ir.DestinationSetting
	tSocket           *corev3.TransportSocket
	endpointType      EndpointType
	loadBalancer      *ir.LoadBalancer
	proxyProtocol     *ir.ProxyProtocol
	circuitBreaker    *ir.CircuitBreaker
	healthCheck       *ir.HealthCheck
	http1Settings     *ir.HTTP1Settings
	http2Settings     *ir.HTTP2Settings
	timeout           *ir.Timeout
	tcpkeepalive      *ir.TCPKeepalive
	metrics           *ir.Metrics
	backendConnection *ir.BackendConnection
	dns               *ir.DNS
	useClientProtocol bool
	ipFamily          *egv1a1.IPFamily
	metadata          *ir.ResourceMetadata
	statName          *string
	unstructuredRefs  []*unstructured.Unstructured
	extensionMgr      *extensionTypes.Manager
	logger            logging.Logger
}

type EndpointType int

const (
	EndpointTypeDNS EndpointType = iota
	EndpointTypeStatic
	EndpointTypeDynamicResolver
)

var (
	// we need a dummy transport socket to pass the validation,
	// it's a no-op since transportSocketMatches takes effect
	dummyTLSContext = &tlsv3.UpstreamTlsContext{
		CommonTlsContext: &tlsv3.CommonTlsContext{
			TlsCertificateSdsSecretConfigs: nil,
			ValidationContextType:          nil,
		},
	}
	dummyAny, _          = proto.ToAnyWithValidation(dummyTLSContext)
	dummyTransportSocket = &corev3.TransportSocket{
		Name: "dummy.transport_socket",
		ConfigType: &corev3.TransportSocket_TypedConfig{
			TypedConfig: dummyAny,
		},
	}
)

func buildEndpointType(settings []*ir.DestinationSetting) EndpointType {
	// Get endpoint address type for xds cluster by returning the first DestinationSetting's AddressType,
	// since there's no Mixed AddressType among all the DestinationSettings.
	if settings == nil {
		return EndpointTypeStatic
	}

	if settings[0].IsDynamicResolver {
		return EndpointTypeDynamicResolver
	}

	addrType := settings[0].AddressType

	if addrType != nil && *addrType == ir.FQDN {
		return EndpointTypeDNS
	}

	return EndpointTypeStatic
}

type buildClusterResult struct {
	cluster *clusterv3.Cluster
	secrets []*tlsv3.Secret // Secrets used in the cluster filters, we may need to add other types of resources in the future.
}

func buildXdsCluster(args *xdsClusterArgs) (*buildClusterResult, error) {
	dnsLookupFamily := clusterv3.Cluster_V4_PREFERRED
	customDNSPolicy := args.dns != nil && args.dns.LookupFamily != nil
	// apply DNS lookup family if custom DNS traffic policy is set
	if customDNSPolicy {
		switch *args.dns.LookupFamily {
		case egv1a1.IPv4DNSLookupFamily:
			dnsLookupFamily = clusterv3.Cluster_V4_ONLY
		case egv1a1.IPv6DNSLookupFamily:
			dnsLookupFamily = clusterv3.Cluster_V6_ONLY
		case egv1a1.IPv6PreferredDNSLookupFamily:
			dnsLookupFamily = clusterv3.Cluster_AUTO
		case egv1a1.IPv4AndIPv6DNSLookupFamily:
			dnsLookupFamily = clusterv3.Cluster_ALL
		}
	}

	// Ensure to override if a specific IP family is set.
	if args.ipFamily != nil {
		switch *args.ipFamily {
		case egv1a1.IPv4:
			dnsLookupFamily = clusterv3.Cluster_V4_ONLY
		case egv1a1.IPv6:
			dnsLookupFamily = clusterv3.Cluster_V6_ONLY
		case egv1a1.DualStack:
			// if a custom DNS policy is set, prefer the custom policy as its more specific.
			if !customDNSPolicy {
				dnsLookupFamily = clusterv3.Cluster_ALL
			}
		}
	}

	cluster := &clusterv3.Cluster{
		Name:                          args.name,
		DnsLookupFamily:               dnsLookupFamily,
		CommonLbConfig:                &clusterv3.Cluster_CommonLbConfig{},
		PerConnectionBufferLimitBytes: buildBackandConnectionBufferLimitBytes(args.backendConnection),
		Metadata:                      buildXdsMetadata(args.metadata),
		// Dont wait for a health check to determine health and remove these endpoints
		// if the endpoint has been removed via EDS by the control plane or removed from DNS query results
		IgnoreHealthOnHostRemoval: true,
	}

	if args.statName != nil {
		cluster.AltStatName = *args.statName
	}

	// 50% is the Envoy default value for panic threshold. No need to explicitly set it in this case.
	if args.healthCheck != nil && args.healthCheck.PanicThreshold != nil && *args.healthCheck.PanicThreshold != 50 {
		cluster.CommonLbConfig.HealthyPanicThreshold = &xdstype.Percent{
			Value: float64(*args.healthCheck.PanicThreshold),
		}
	}

	cluster.ConnectTimeout = buildConnectTimeout(args.timeout)

	// Initialize TrackClusterStats if any metrics are enabled
	if args.metrics != nil && (args.metrics.EnablePerEndpointStats || args.metrics.EnableRequestResponseSizesStats) {
		cluster.TrackClusterStats = &clusterv3.TrackClusterStats{}

		// Set per endpoint stats if enabled
		if args.metrics.EnablePerEndpointStats {
			cluster.TrackClusterStats.PerEndpointStats = args.metrics.EnablePerEndpointStats
		}

		// Set request response sizes stats if enabled
		if args.metrics.EnableRequestResponseSizesStats {
			cluster.TrackClusterStats.RequestResponseSizes = args.metrics.EnableRequestResponseSizesStats
		}
	}

	// Set Proxy Protocol
	if args.proxyProtocol != nil {
		cluster.TransportSocket = buildProxyProtocolSocket(args.proxyProtocol, args.tSocket)
	} else if args.tSocket != nil {
		cluster.TransportSocket = args.tSocket
	}

	requiresAutoHTTPConfig := false
	for i, ds := range args.settings {
		if ds.TLS != nil {
			requiresAutoHTTPConfig = true
			socket, err := buildXdsUpstreamTLSSocketWthCert(ds.TLS)
			if err != nil {
				// TODO: Log something here
				return nil, err
			}
			if args.proxyProtocol != nil {
				socket = buildProxyProtocolSocket(args.proxyProtocol, socket)
			}
			matchName := fmt.Sprintf("%s/tls/%d", args.name, i)

			// Dynamic resolver clusters have no endpoints, so we need to set the transport socket directly.
			if args.endpointType == EndpointTypeDynamicResolver {
				cluster.TransportSocket = socket
			} else {
				cluster.TransportSocketMatches = append(cluster.TransportSocketMatches, &clusterv3.Cluster_TransportSocketMatch{
					Name: matchName,
					Match: &structpb.Struct{
						Fields: map[string]*structpb.Value{
							"name": structpb.NewStringValue(matchName),
						},
					},
					TransportSocket: socket,
				})
			}
		}
	}

	// TransportSocket is required for auto HTTP config
	if requiresAutoHTTPConfig && cluster.TransportSocket == nil {
		// we need a dummy transport socket to pass the validation
		cluster.TransportSocket = dummyTransportSocket
	}

	// build common, HTTP/1 and HTTP/2  protocol options for cluster
	epo, secrets, err := buildTypedExtensionProtocolOptions(args, requiresAutoHTTPConfig)
	if err != nil {
		return nil, err
	}
	if epo != nil {
		cluster.TypedExtensionProtocolOptions = epo
	}

	localityLbConfig := buildLocalityLbConfig(args)

	// Set Load Balancer policy
	//nolint:gocritic
	// Use traditional load balancer policies
	switch {
	case args.loadBalancer != nil && args.loadBalancer.EndpointOverride != nil:
		// For EndpointOverride, we use LoadBalancingPolicy with HostOverride
		// and the configured load balancer type as fallback policy
		endpointOverridePolicy, err := buildEndpointOverrideLoadBalancingPolicy(args.loadBalancer)
		if err != nil {
			return nil, err
		}
		cluster.LbPolicy = clusterv3.Cluster_CLUSTER_PROVIDED
		cluster.LoadBalancingPolicy = endpointOverridePolicy
		// Clear CommonLbConfig fields that conflict with LoadBalancingPolicy
		// This is required because Envoy doesn't allow both LoadBalancingPolicy and
		// CommonLbConfig partial fields to be set simultaneously
		if cluster.CommonLbConfig != nil {
			cluster.CommonLbConfig.LocalityConfigSpecifier = nil
		}
	case args.loadBalancer == nil:
		cluster.LbPolicy = clusterv3.Cluster_LEAST_REQUEST
		leastRequest := &least_requestv3.LeastRequest{
			LocalityLbConfig: localityLbConfig,
		}
		typedLeastRequest, err := proto.ToAnyWithValidation(leastRequest)
		if err != nil {
			return nil, err
		}
		cluster.LoadBalancingPolicy = &clusterv3.LoadBalancingPolicy{
			Policies: []*clusterv3.LoadBalancingPolicy_Policy{{
				TypedExtensionConfig: &corev3.TypedExtensionConfig{
					Name:        "envoy.load_balancing_policies.least_request",
					TypedConfig: typedLeastRequest,
				},
			}},
		}
	case args.loadBalancer.LeastRequest != nil:
		cluster.LbPolicy = clusterv3.Cluster_LEAST_REQUEST

		leastRequest := &least_requestv3.LeastRequest{
			LocalityLbConfig: localityLbConfig,
		}
		if args.loadBalancer.LeastRequest.SlowStart != nil && args.loadBalancer.LeastRequest.SlowStart.Window != nil {
			leastRequest.SlowStartConfig = &commonv3.SlowStartConfig{
				SlowStartWindow: durationpb.New(args.loadBalancer.LeastRequest.SlowStart.Window.Duration),
			}
		}
		typedLeastRequest, err := proto.ToAnyWithValidation(leastRequest)
		if err != nil {
			return nil, err
		}
		cluster.LoadBalancingPolicy = &clusterv3.LoadBalancingPolicy{
			Policies: []*clusterv3.LoadBalancingPolicy_Policy{{
				TypedExtensionConfig: &corev3.TypedExtensionConfig{
					Name:        "envoy.load_balancing_policies.least_request",
					TypedConfig: typedLeastRequest,
				},
			}},
		}
	case args.loadBalancer.RoundRobin != nil:
		cluster.LbPolicy = clusterv3.Cluster_ROUND_ROBIN
		roundRobin := &round_robinv3.RoundRobin{
			LocalityLbConfig: localityLbConfig,
		}
		if args.loadBalancer.RoundRobin.SlowStart != nil && args.loadBalancer.RoundRobin.SlowStart.Window != nil {
			roundRobin.SlowStartConfig = &commonv3.SlowStartConfig{
				SlowStartWindow: durationpb.New(args.loadBalancer.RoundRobin.SlowStart.Window.Duration),
			}
		}
		typedRoundRobin, err := proto.ToAnyWithValidation(roundRobin)
		if err != nil {
			return nil, err
		}
		cluster.LoadBalancingPolicy = &clusterv3.LoadBalancingPolicy{
			Policies: []*clusterv3.LoadBalancingPolicy_Policy{{
				TypedExtensionConfig: &corev3.TypedExtensionConfig{
					Name:        "envoy.load_balancing_policies.round_robin",
					TypedConfig: typedRoundRobin,
				},
			}},
		}
	case args.loadBalancer.Random != nil:
		cluster.LbPolicy = clusterv3.Cluster_RANDOM
		random := &randomv3.Random{
			LocalityLbConfig: localityLbConfig,
		}
		typeRandom, err := proto.ToAnyWithValidation(random)
		if err != nil {
			return nil, err
		}
		cluster.LoadBalancingPolicy = &clusterv3.LoadBalancingPolicy{
			Policies: []*clusterv3.LoadBalancingPolicy_Policy{{
				TypedExtensionConfig: &corev3.TypedExtensionConfig{
					Name:        "envoy.load_balancing_policies.random",
					TypedConfig: typeRandom,
				},
			}},
		}
	case args.loadBalancer.ConsistentHash != nil:
		cluster.LbPolicy = clusterv3.Cluster_MAGLEV
		consistentHash := &maglevv3.Maglev{}
		if args.loadBalancer.ConsistentHash.TableSize != nil {
			consistentHash.TableSize = wrapperspb.UInt64(*args.loadBalancer.ConsistentHash.TableSize)
		}
		typedConsistentHash, err := proto.ToAnyWithValidation(consistentHash)
		if err != nil {
			return nil, err
		}
		cluster.LoadBalancingPolicy = &clusterv3.LoadBalancingPolicy{
			Policies: []*clusterv3.LoadBalancingPolicy_Policy{{
				TypedExtensionConfig: &corev3.TypedExtensionConfig{
					Name:        "envoy.load_balancing_policies.maglev",
					TypedConfig: typedConsistentHash,
				},
			}},
		}
	}

	if args.healthCheck != nil && args.healthCheck.Active != nil {
		cluster.HealthChecks = buildXdsHealthCheck(args.healthCheck.Active)
	}

	if args.healthCheck != nil && args.healthCheck.Passive != nil {
		cluster.OutlierDetection = buildXdsOutlierDetection(args.healthCheck.Passive)
	}

	cluster.CircuitBreakers = buildXdsClusterCircuitBreaker(args.circuitBreaker)

	if args.tcpkeepalive != nil {
		cluster.UpstreamConnectionOptions = buildXdsClusterUpstreamOptions(args.tcpkeepalive)
	}

	switch args.endpointType {
	case EndpointTypeDynamicResolver:
		dnsCacheConfig := &commondfpv3.DnsCacheConfig{
			Name:            args.name,
			DnsLookupFamily: dnsLookupFamily,
		}
		dnsCacheConfig.DnsRefreshRate = durationpb.New(30 * time.Second)
		if args.dns != nil {
			if args.dns.DNSRefreshRate != nil {
				if args.dns.DNSRefreshRate.Duration > 0 {
					dnsCacheConfig.DnsRefreshRate = durationpb.New(args.dns.DNSRefreshRate.Duration)
				}
			}
		}

		dfp := &dfpv3.ClusterConfig{
			ClusterImplementationSpecifier: &dfpv3.ClusterConfig_DnsCacheConfig{
				DnsCacheConfig: dnsCacheConfig,
			},
		}
		dfpAny, err := proto.ToAnyWithValidation(dfp)
		if err != nil {
			return nil, err
		}
		cluster.ClusterDiscoveryType = &clusterv3.Cluster_ClusterType{ClusterType: &clusterv3.Cluster_CustomClusterType{
			Name:        args.name,
			TypedConfig: dfpAny,
		}}
		cluster.LbPolicy = clusterv3.Cluster_CLUSTER_PROVIDED
		clusterProvided := &cluster_providedv3.ClusterProvided{}
		typedClusterProvided, err := proto.ToAnyWithValidation(clusterProvided)
		if err != nil {
			return nil, err
		}
		cluster.LoadBalancingPolicy = &clusterv3.LoadBalancingPolicy{
			Policies: []*clusterv3.LoadBalancingPolicy_Policy{{
				TypedExtensionConfig: &corev3.TypedExtensionConfig{
					Name:        "envoy.load_balancing_policies.cluster_provided",
					TypedConfig: typedClusterProvided,
				},
			}},
		}
	case EndpointTypeStatic:
		cluster.ClusterDiscoveryType = &clusterv3.Cluster_Type{Type: clusterv3.Cluster_EDS}
		cluster.EdsClusterConfig = &clusterv3.Cluster_EdsClusterConfig{
			ServiceName: args.name,
			EdsConfig: &corev3.ConfigSource{
				ResourceApiVersion: resource.DefaultAPIVersion,
				ConfigSourceSpecifier: &corev3.ConfigSource_Ads{
					Ads: &corev3.AggregatedConfigSource{},
				},
			},
		}
	default:
		cluster.ClusterDiscoveryType = &clusterv3.Cluster_Type{Type: clusterv3.Cluster_STRICT_DNS}
		cluster.DnsRefreshRate = durationpb.New(30 * time.Second)
		cluster.RespectDnsTtl = true
		if args.dns != nil {
			if args.dns.DNSRefreshRate != nil {
				cluster.DnsRefreshRate = durationpb.New(args.dns.DNSRefreshRate.Duration)
			}
			if args.dns.RespectDNSTTL != nil {
				cluster.RespectDnsTtl = ptr.Deref(args.dns.RespectDNSTTL, true)
			}
		}
	}

	return &buildClusterResult{
		cluster: cluster,
		secrets: secrets,
	}, nil
}

func buildLocalityLbConfig(args *xdsClusterArgs) *commonv3.LocalityLbConfig {
	// Default to LocalityWeightedLbConfig
	localityLbConfig := &commonv3.LocalityLbConfig{
		LocalityConfigSpecifier: &commonv3.LocalityLbConfig_LocalityWeightedLbConfig_{
			LocalityWeightedLbConfig: &commonv3.LocalityLbConfig_LocalityWeightedLbConfig{},
		},
	}

	// Check for LoadBalancer.PreferLocal configuration or if backendRef enables
	// PreferLocal (such as Topology Aware Routing or Traffic Distribution)
	if preferLocal := ptr.Deref(args.loadBalancer, ir.LoadBalancer{}).PreferLocal; preferLocal != nil {
		if cfg := buildZoneAwareLbConfig(preferLocal); cfg != nil {
			localityLbConfig.LocalityConfigSpecifier = cfg
		}
		// Zone aware enabled backendRefs use weighted clusters and
		// always have a single DestinationSetting per-cluster.
	} else if len(args.settings) == 1 && args.settings[0].PreferLocal != nil {
		if cfg := buildZoneAwareLbConfig(args.settings[0].PreferLocal); cfg != nil {
			localityLbConfig.LocalityConfigSpecifier = cfg
		}
	}

	return localityLbConfig
}

func buildZoneAwareLbConfig(preferLocal *ir.PreferLocalZone) *commonv3.LocalityLbConfig_ZoneAwareLbConfig_ {
	if preferLocal == nil {
		return nil
	}
	lbConfig := &commonv3.LocalityLbConfig_ZoneAwareLbConfig_{
		ZoneAwareLbConfig: &commonv3.LocalityLbConfig_ZoneAwareLbConfig{
			MinClusterSize: wrapperspb.UInt64(ptr.Deref(preferLocal.MinEndpointsThreshold, 6)),
		},
	}
	if preferLocal.Force != nil {
		lbConfig.ZoneAwareLbConfig.ForceLocalZone = &commonv3.LocalityLbConfig_ZoneAwareLbConfig_ForceLocalZone{
			MinSize: wrapperspb.UInt32(ptr.Deref(preferLocal.Force.MinEndpointsInZoneThreshold, 1)),
		}
	}
	return lbConfig
}

func buildXdsHealthCheck(healthcheck *ir.ActiveHealthCheck) []*corev3.HealthCheck {
	hc := &corev3.HealthCheck{
		Timeout:  durationpb.New(healthcheck.Timeout.Duration),
		Interval: durationpb.New(healthcheck.Interval.Duration),
	}
	if healthcheck.InitialJitter != nil {
		if d, err := time.ParseDuration(string(*healthcheck.InitialJitter)); err == nil {
			hc.InitialJitter = durationpb.New(d)
		}
	}
	if healthcheck.UnhealthyThreshold != nil {
		hc.UnhealthyThreshold = wrapperspb.UInt32(*healthcheck.UnhealthyThreshold)
	}
	if healthcheck.HealthyThreshold != nil {
		hc.HealthyThreshold = wrapperspb.UInt32(*healthcheck.HealthyThreshold)
	}
	switch {
	case healthcheck.HTTP != nil:
		httpChecker := &corev3.HealthCheck_HttpHealthCheck{
			Host: healthcheck.HTTP.Host,
			Path: healthcheck.HTTP.Path,
		}
		if healthcheck.HTTP.Method != nil {
			httpChecker.Method = corev3.RequestMethod(corev3.RequestMethod_value[*healthcheck.HTTP.Method])
		}
		httpChecker.ExpectedStatuses = buildHTTPStatusRange(healthcheck.HTTP.ExpectedStatuses)
		if receive := buildHealthCheckPayload(healthcheck.HTTP.ExpectedResponse); receive != nil {
			httpChecker.Receive = append(httpChecker.Receive, receive)
		}
		hc.HealthChecker = &corev3.HealthCheck_HttpHealthCheck_{
			HttpHealthCheck: httpChecker,
		}
	case healthcheck.TCP != nil:
		tcpChecker := &corev3.HealthCheck_TcpHealthCheck{
			Send: buildHealthCheckPayload(healthcheck.TCP.Send),
		}
		if receive := buildHealthCheckPayload(healthcheck.TCP.Receive); receive != nil {
			tcpChecker.Receive = append(tcpChecker.Receive, receive)
		}
		hc.HealthChecker = &corev3.HealthCheck_TcpHealthCheck_{
			TcpHealthCheck: tcpChecker,
		}
	case healthcheck.GRPC != nil:
		hc.HealthChecker = &corev3.HealthCheck_GrpcHealthCheck_{
			GrpcHealthCheck: &corev3.HealthCheck_GrpcHealthCheck{
				ServiceName: ptr.Deref(healthcheck.GRPC.Service, ""),
			},
		}
	}
	return []*corev3.HealthCheck{hc}
}

func buildXdsOutlierDetection(outlierDetection *ir.OutlierDetection) *clusterv3.OutlierDetection {
	od := &clusterv3.OutlierDetection{
		BaseEjectionTime: durationpb.New(outlierDetection.BaseEjectionTime.Duration),
		Interval:         durationpb.New(outlierDetection.Interval.Duration),
	}
	if outlierDetection.SplitExternalLocalOriginErrors != nil {
		od.SplitExternalLocalOriginErrors = *outlierDetection.SplitExternalLocalOriginErrors
	}

	if outlierDetection.MaxEjectionPercent != nil && *outlierDetection.MaxEjectionPercent > 0 {
		od.MaxEjectionPercent = wrapperspb.UInt32(uint32(*outlierDetection.MaxEjectionPercent))
	}

	if outlierDetection.ConsecutiveLocalOriginFailures != nil {
		od.ConsecutiveLocalOriginFailure = wrapperspb.UInt32(*outlierDetection.ConsecutiveLocalOriginFailures)
	}

	if outlierDetection.Consecutive5xxErrors != nil {
		od.Consecutive_5Xx = wrapperspb.UInt32(*outlierDetection.Consecutive5xxErrors)
	}

	if outlierDetection.ConsecutiveGatewayErrors != nil {
		od.ConsecutiveGatewayFailure = wrapperspb.UInt32(*outlierDetection.ConsecutiveGatewayErrors)
	}

	return od
}

// buildHTTPStatusRange converts an array of http status to an array of the range of http status.
func buildHTTPStatusRange(irStatuses []ir.HTTPStatus) []*xdstype.Int64Range {
	if len(irStatuses) == 0 {
		return nil
	}
	ranges := []*xdstype.Int64Range{}
	sort.Slice(irStatuses, func(i, j int) bool {
		return irStatuses[i] < irStatuses[j]
	})
	var start, end int64
	for i := 0; i < len(irStatuses); i++ {
		switch {
		case start == 0:
			start = int64(irStatuses[i])
			end = int64(irStatuses[i] + 1)
		case int64(irStatuses[i]) == end:
			end++
		default:
			ranges = append(ranges, &xdstype.Int64Range{Start: start, End: end})
			start = int64(irStatuses[i])
			end = int64(irStatuses[i] + 1)
		}
	}
	if start != 0 {
		ranges = append(ranges, &xdstype.Int64Range{Start: start, End: end})
	}
	return ranges
}

func buildHealthCheckPayload(irLoad *ir.HealthCheckPayload) *corev3.HealthCheck_Payload {
	if irLoad == nil {
		return nil
	}

	var hcp corev3.HealthCheck_Payload
	if irLoad.Text != nil && *irLoad.Text != "" {
		hcp.Payload = &corev3.HealthCheck_Payload_Text{
			Text: hex.EncodeToString([]byte(*irLoad.Text)),
		}
	}
	if len(irLoad.Binary) > 0 {
		binPayload := &corev3.HealthCheck_Payload_Binary{
			Binary: make([]byte, len(irLoad.Binary)),
		}
		copy(binPayload.Binary, irLoad.Binary)
		hcp.Payload = binPayload
	}
	return &hcp
}

func buildXdsClusterCircuitBreaker(circuitBreaker *ir.CircuitBreaker) *clusterv3.CircuitBreakers {
	// Always allow the same amount of retries as regular requests to handle surges in retries
	// related to pod restarts
	cbt := &clusterv3.CircuitBreakers_Thresholds{
		Priority: corev3.RoutingPriority_DEFAULT,
		MaxRetries: &wrapperspb.UInt32Value{
			Value: uint32(1024),
		},
	}
	cbtPerEndpoint := []*clusterv3.CircuitBreakers_Thresholds{}

	if circuitBreaker != nil {
		if circuitBreaker.MaxConnections != nil {
			cbt.MaxConnections = &wrapperspb.UInt32Value{
				Value: *circuitBreaker.MaxConnections,
			}
		}

		if circuitBreaker.MaxPendingRequests != nil {
			cbt.MaxPendingRequests = &wrapperspb.UInt32Value{
				Value: *circuitBreaker.MaxPendingRequests,
			}
		}

		if circuitBreaker.MaxParallelRequests != nil {
			cbt.MaxRequests = &wrapperspb.UInt32Value{
				Value: *circuitBreaker.MaxParallelRequests,
			}
		}

		if circuitBreaker.MaxParallelRetries != nil {
			cbt.MaxRetries = &wrapperspb.UInt32Value{
				Value: *circuitBreaker.MaxParallelRetries,
			}
		}

		if circuitBreaker.PerEndpoint != nil {
			if circuitBreaker.PerEndpoint.MaxConnections != nil {
				cbtPerEndpoint = []*clusterv3.CircuitBreakers_Thresholds{
					{
						MaxConnections: &wrapperspb.UInt32Value{
							Value: *circuitBreaker.PerEndpoint.MaxConnections,
						},
					},
				}
			}
		}
	}

	ecb := &clusterv3.CircuitBreakers{
		Thresholds:        []*clusterv3.CircuitBreakers_Thresholds{cbt},
		PerHostThresholds: cbtPerEndpoint,
	}

	return ecb
}

func buildXdsClusterLoadAssignment(clusterName string, destSettings []*ir.DestinationSetting, preferLocal *ir.PreferLocalZone) *endpointv3.ClusterLoadAssignment {
	localities := make([]*endpointv3.LocalityLbEndpoints, 0, len(destSettings))
	for i, ds := range destSettings {

		var metadata *corev3.Metadata

		if ds.TLS != nil {
			metadata = &corev3.Metadata{
				FilterMetadata: map[string]*structpb.Struct{
					"envoy.transport_socket_match": {
						Fields: map[string]*structpb.Value{
							"name": structpb.NewStringValue(fmt.Sprintf("%s/tls/%d", clusterName, i)),
						},
					},
				},
			}
		}

		// If zone aware routing is enabled for a backendRefs we include endpoint zone info in localities.
		// Note: The locality.LoadBalancingWeight field applies only when using locality-weighted LB config
		// so in order to support traffic splitting we rely on weighted clusters defined at the route level
		// if multiple backendRefs exist. This pushes part of the routing logic higher up the stack which can
		// limit host selection controls during retries and session affinity.
		// For more details see https://github.com/envoyproxy/gateway/issues/5307#issuecomment-2688767482
		if ds.PreferLocal != nil || preferLocal != nil {
			localities = append(localities, buildZonalLocalities(metadata, ds)...)
		} else {
			localities = append(localities, buildWeightedLocalities(metadata, ds))
		}
	}
	return &endpointv3.ClusterLoadAssignment{ClusterName: clusterName, Endpoints: localities}
}

func buildZonalLocalities(metadata *corev3.Metadata, ds *ir.DestinationSetting) []*endpointv3.LocalityLbEndpoints {
	var localities []*endpointv3.LocalityLbEndpoints
	zonalEndpoints := make(map[string][]*endpointv3.LbEndpoint)
	for _, irEp := range ds.Endpoints {
		healthStatus := corev3.HealthStatus_UNKNOWN
		if irEp.Draining {
			healthStatus = corev3.HealthStatus_DRAINING
		}
		lbEndpoint := &endpointv3.LbEndpoint{
			Metadata: metadata,
			HostIdentifier: &endpointv3.LbEndpoint_Endpoint{
				Endpoint: &endpointv3.Endpoint{
					Hostname: ptr.Deref(irEp.Hostname, ""),
					Address:  buildAddress(irEp),
				},
			},
			LoadBalancingWeight: wrapperspb.UInt32(1),
			HealthStatus:        healthStatus,
		}

		zone := ptr.Deref(irEp.Zone, "")
		zonalEndpoints[zone] = append(zonalEndpoints[zone], lbEndpoint)
	}

	for zone, endPts := range zonalEndpoints {
		locality := &endpointv3.LocalityLbEndpoints{
			Locality: &corev3.Locality{
				Zone: zone,
			},
			LbEndpoints: endPts,
			Priority:    ptr.Deref(ds.Priority, 0),
			Metadata:    buildXdsMetadata(ds.Metadata),
		}
		localities = append(localities, locality)
	}
	// Sort localities by zone, so that the order is deterministic.
	sort.Slice(localities, func(i, j int) bool {
		return localities[i].Locality.Zone < localities[j].Locality.Zone
	})

	return localities
}

func buildWeightedLocalities(metadata *corev3.Metadata, ds *ir.DestinationSetting) *endpointv3.LocalityLbEndpoints {
	endpoints := make([]*endpointv3.LbEndpoint, 0, len(ds.Endpoints))

	for _, irEp := range ds.Endpoints {
		healthStatus := corev3.HealthStatus_UNKNOWN
		if irEp.Draining {
			healthStatus = corev3.HealthStatus_DRAINING
		}
		lbEndpoint := &endpointv3.LbEndpoint{
			Metadata: metadata,
			HostIdentifier: &endpointv3.LbEndpoint_Endpoint{
				Endpoint: &endpointv3.Endpoint{
					Hostname: ptr.Deref(irEp.Hostname, ""),
					Address:  buildAddress(irEp),
				},
			},
			HealthStatus: healthStatus,
		}
		// Set default weight of 1 for all endpoints.
		lbEndpoint.LoadBalancingWeight = &wrapperspb.UInt32Value{Value: 1}
		endpoints = append(endpoints, lbEndpoint)
	}
	locality := &endpointv3.LocalityLbEndpoints{
		Locality: &corev3.Locality{
			Region: ds.Name,
		},
		LbEndpoints: endpoints,
		Priority:    0,
		Metadata:    buildXdsMetadata(ds.Metadata),
	}

	// Set locality weight
	var weight uint32
	if ds.Weight != nil {
		weight = *ds.Weight
	} else {
		weight = 1
	}
	locality.LoadBalancingWeight = &wrapperspb.UInt32Value{Value: weight}
	locality.Priority = ptr.Deref(ds.Priority, 0)
	return locality
}

func buildTypedExtensionProtocolOptions(args *xdsClusterArgs, requiresAutoHTTPConfig bool) (map[string]*anypb.Any, []*tlsv3.Secret, error) {
	requiresHTTP2Options := false
	requiresAutoSNI := false
	for _, ds := range args.settings {
		if ds.Protocol == ir.GRPC ||
			ds.Protocol == ir.HTTP2 {
			requiresHTTP2Options = true
		}

		if ds.TLS != nil && ds.TLS.AutoSNI {
			requiresAutoSNI = true
		}

		if requiresHTTP2Options && requiresAutoSNI {
			break
		}
	}

	requiresCommonHTTPOptions := (args.timeout != nil && args.timeout.HTTP != nil &&
		(args.timeout.HTTP.MaxConnectionDuration != nil || args.timeout.HTTP.ConnectionIdleTimeout != nil)) ||
		(args.circuitBreaker != nil && args.circuitBreaker.MaxRequestsPerConnection != nil)

	requiresHTTP1Options := args.http1Settings != nil &&
		(args.http1Settings.EnableTrailers || args.http1Settings.PreserveHeaderCase || args.http1Settings.HTTP10 != nil)

	requiresHTTPFilters := len(args.settings) > 0 && args.settings[0].Filters != nil && args.settings[0].Filters.CredentialInjection != nil
<<<<<<< HEAD

	if !requiresCommonHTTPOptions && !requiresHTTP1Options && !requiresHTTP2Options && !args.useClientProtocol && !requiresHTTPFilters && !requiresAutoSNI {
=======
	requiredHTTPProtocolOptions := args.useClientProtocol || requiresAutoHTTPConfig ||
		requiresCommonHTTPOptions || requiresHTTP1Options || requiresHTTP2Options || requiresHTTPFilters
	if !requiredHTTPProtocolOptions {
>>>>>>> a131a8a8
		return nil, nil, nil
	}
	protocolOptions := httpv3.HttpProtocolOptions{}
	if requiresCommonHTTPOptions {
		protocolOptions.CommonHttpProtocolOptions = &corev3.HttpProtocolOptions{}
		if args.timeout != nil && args.timeout.HTTP != nil {
			if args.timeout.HTTP.ConnectionIdleTimeout != nil {
				protocolOptions.CommonHttpProtocolOptions.IdleTimeout = durationpb.New(args.timeout.HTTP.ConnectionIdleTimeout.Duration)
			}

			if args.timeout.HTTP.MaxConnectionDuration != nil {
				protocolOptions.CommonHttpProtocolOptions.MaxConnectionDuration = durationpb.New(args.timeout.HTTP.MaxConnectionDuration.Duration)
			}
		}

		if args.circuitBreaker != nil && args.circuitBreaker.MaxRequestsPerConnection != nil {
			protocolOptions.CommonHttpProtocolOptions.MaxRequestsPerConnection = &wrapperspb.UInt32Value{
				Value: *args.circuitBreaker.MaxRequestsPerConnection,
			}
		}
	}

	http1Opts, http2Opts := buildHTTP1Settings(args.http1Settings), buildHTTP2Settings(args.http2Settings)
	// When setting any Typed Extension Protocol Options, UpstreamProtocolOptions are mandatory
	// If translation requires HTTP2 enablement or HTTP1 trailers, set appropriate setting
	// Default to http1 otherwise
	switch {
	case args.useClientProtocol:
		protocolOptions.UpstreamProtocolOptions = &httpv3.HttpProtocolOptions_UseDownstreamProtocolConfig{
			UseDownstreamProtocolConfig: &httpv3.HttpProtocolOptions_UseDownstreamHttpConfig{
				HttpProtocolOptions:  http1Opts,
				Http2ProtocolOptions: http2Opts,
			},
		}
	case requiresHTTP2Options:
		protocolOptions.UpstreamProtocolOptions = &httpv3.HttpProtocolOptions_ExplicitHttpConfig_{
			ExplicitHttpConfig: &httpv3.HttpProtocolOptions_ExplicitHttpConfig{
				ProtocolConfig: &httpv3.HttpProtocolOptions_ExplicitHttpConfig_Http2ProtocolOptions{
					Http2ProtocolOptions: http2Opts,
				},
			},
		}
	case requiresHTTP1Options:
		protocolOptions.UpstreamProtocolOptions = &httpv3.HttpProtocolOptions_ExplicitHttpConfig_{
			ExplicitHttpConfig: &httpv3.HttpProtocolOptions_ExplicitHttpConfig{
				ProtocolConfig: &httpv3.HttpProtocolOptions_ExplicitHttpConfig_HttpProtocolOptions{
					HttpProtocolOptions: http1Opts,
				},
			},
		}
	case requiresAutoHTTPConfig:
		// use Auto when there's a transport socket
		protocolOptions.UpstreamProtocolOptions = &httpv3.HttpProtocolOptions_AutoConfig{
			AutoConfig: &httpv3.HttpProtocolOptions_AutoHttpConfig{
				HttpProtocolOptions:  http1Opts,
				Http2ProtocolOptions: http2Opts,
			},
		}
	default:
		protocolOptions.UpstreamProtocolOptions = &httpv3.HttpProtocolOptions_ExplicitHttpConfig_{
			ExplicitHttpConfig: &httpv3.HttpProtocolOptions_ExplicitHttpConfig{
				ProtocolConfig: &httpv3.HttpProtocolOptions_ExplicitHttpConfig_HttpProtocolOptions{},
			},
		}
	}

	// Envoy proxy requires AutoSNI and AutoSanValidation to be set to true for dynamic_forward_proxy clusters
	if args.endpointType == EndpointTypeDynamicResolver {
		protocolOptions.UpstreamHttpProtocolOptions = &corev3.UpstreamHttpProtocolOptions{
			AutoSni:           true,
			AutoSanValidation: true,
		}
	}

	if requiresAutoSNI {
		protocolOptions.UpstreamHttpProtocolOptions = &corev3.UpstreamHttpProtocolOptions{
			AutoSni: true,
		}
	}

	var (
		filters []*hcmv3.HttpFilter
		secrets []*tlsv3.Secret
		err     error
	)
	if requiresHTTPFilters {
		filters, secrets, err = buildClusterHTTPFilters(args)
		if err != nil {
			return nil, nil, err
		}
		if len(filters) > 0 {
			protocolOptions.HttpFilters = filters
		}
	}

	anyProtocolOptions, _ := proto.ToAnyWithValidation(&protocolOptions)

	extensionOptions := map[string]*anypb.Any{
		extensionOptionsKey: anyProtocolOptions,
	}

	return extensionOptions, secrets, nil
}

// buildClusterHTTPFilters builds the HTTP filters for the cluster.
// EG only supports credential injector filter for now, more filters can be added in the future.
func buildClusterHTTPFilters(args *xdsClusterArgs) ([]*hcmv3.HttpFilter, []*tlsv3.Secret, error) {
	filters := make([]*hcmv3.HttpFilter, 0)
	secrets := make([]*tlsv3.Secret, 0)
	if len(args.settings) > 0 {
		// There is only one setting in the settings slice because EG creates one cluster per backendRef
		// if there are backend filters.
		if args.settings[0].Filters != nil && args.settings[0].Filters.CredentialInjection != nil {
			filter, err := buildHCMCredentialInjectorFilter(args.settings[0].Filters.CredentialInjection)
			filter.Disabled = false
			if err != nil {
				return nil, nil, err
			}
			secret := buildCredentialSecret(args.settings[0].Filters.CredentialInjection)
			filters = append(filters, filter)
			secrets = append(secrets, secret)
		}
	}

	// UpstreamCodec filter is required as the terminal filter for the upstream HTTP filters.
	if len(filters) > 0 {
		upstreamCodec, err := buildUpstreamCodecFilter()
		if err != nil {
			return nil, nil, err
		}
		filters = append(filters, upstreamCodec)
	}
	// We may need to add more Cluster filters in the future, so we return a slice of filters.
	return filters, secrets, nil
}

func buildUpstreamCodecFilter() (*hcmv3.HttpFilter, error) {
	codec := &codecv3.UpstreamCodec{}
	codecAny, err := proto.ToAnyWithValidation(codec)
	if err != nil {
		return nil, err
	}
	return &hcmv3.HttpFilter{
		Name: "envoy.extensions.filters.http.upstream_codec.v3.UpstreamCodec",
		ConfigType: &hcmv3.HttpFilter_TypedConfig{
			TypedConfig: codecAny,
		},
	}, nil
}

// buildProxyProtocolSocket builds the ProxyProtocol transport socket.
func buildProxyProtocolSocket(proxyProtocol *ir.ProxyProtocol, tSocket *corev3.TransportSocket) *corev3.TransportSocket {
	if proxyProtocol == nil {
		return nil
	}

	ppCtx := &proxyprotocolv3.ProxyProtocolUpstreamTransport{}

	switch proxyProtocol.Version {
	case ir.ProxyProtocolVersionV1:
		ppCtx.Config = &corev3.ProxyProtocolConfig{
			Version: corev3.ProxyProtocolConfig_V1,
		}
	case ir.ProxyProtocolVersionV2:
		ppCtx.Config = &corev3.ProxyProtocolConfig{
			Version: corev3.ProxyProtocolConfig_V2,
		}
	}

	// If existing transport socket does not exist wrap around raw buffer
	if tSocket == nil {
		rawCtx := &rawbufferv3.RawBuffer{}
		rawCtxAny, err := proto.ToAnyWithValidation(rawCtx)
		if err != nil {
			return nil
		}
		rawSocket := &corev3.TransportSocket{
			Name: wellknown.TransportSocketRawBuffer,
			ConfigType: &corev3.TransportSocket_TypedConfig{
				TypedConfig: rawCtxAny,
			},
		}
		ppCtx.TransportSocket = rawSocket
	} else {
		ppCtx.TransportSocket = tSocket
	}

	ppCtxAny, err := proto.ToAnyWithValidation(ppCtx)
	if err != nil {
		return nil
	}

	return &corev3.TransportSocket{
		Name: "envoy.transport_sockets.upstream_proxy_protocol",
		ConfigType: &corev3.TransportSocket_TypedConfig{
			TypedConfig: ppCtxAny,
		},
	}
}

func buildConnectTimeout(to *ir.Timeout) *durationpb.Duration {
	if to != nil && to.TCP != nil && to.TCP.ConnectTimeout != nil {
		return durationpb.New(to.TCP.ConnectTimeout.Duration)
	}
	return durationpb.New(tcpClusterPerConnectTimeout)
}

func buildXdsClusterUpstreamOptions(tcpkeepalive *ir.TCPKeepalive) *clusterv3.UpstreamConnectionOptions {
	if tcpkeepalive == nil {
		return nil
	}

	ka := &clusterv3.UpstreamConnectionOptions{
		TcpKeepalive: &corev3.TcpKeepalive{},
	}

	if tcpkeepalive.Probes != nil {
		ka.TcpKeepalive.KeepaliveProbes = wrapperspb.UInt32(*tcpkeepalive.Probes)
	}

	if tcpkeepalive.IdleTime != nil {
		ka.TcpKeepalive.KeepaliveTime = wrapperspb.UInt32(*tcpkeepalive.IdleTime)
	}

	if tcpkeepalive.Interval != nil {
		ka.TcpKeepalive.KeepaliveInterval = wrapperspb.UInt32(*tcpkeepalive.Interval)
	}

	return ka
}

func buildAddress(irEp *ir.DestinationEndpoint) *corev3.Address {
	if irEp.Path != nil {
		return &corev3.Address{
			Address: &corev3.Address_Pipe{
				Pipe: &corev3.Pipe{
					Path: *irEp.Path,
				},
			},
		}
	}
	return &corev3.Address{
		Address: &corev3.Address_SocketAddress{
			SocketAddress: &corev3.SocketAddress{
				Protocol: corev3.SocketAddress_TCP,
				Address:  irEp.Host,
				PortSpecifier: &corev3.SocketAddress_PortValue{
					PortValue: irEp.Port,
				},
			},
		},
	}
}

func buildBackandConnectionBufferLimitBytes(bc *ir.BackendConnection) *wrappers.UInt32Value {
	if bc != nil && bc.BufferLimitBytes != nil {
		return wrapperspb.UInt32(*bc.BufferLimitBytes)
	}

	return wrapperspb.UInt32(tcpClusterPerConnectionBufferLimitBytes)
}

type ExtraArgs struct {
	metrics          *ir.Metrics
	http1Settings    *ir.HTTP1Settings
	http2Settings    *ir.HTTP2Settings
	ipFamily         *egv1a1.IPFamily
	statName         *string
	extensionMgr     *extensionTypes.Manager
	unstructuredRefs []*unstructured.Unstructured
	logger           logging.Logger
}

type clusterArgs interface {
	asClusterArgs(name string, settings []*ir.DestinationSetting, extras *ExtraArgs, metadata *ir.ResourceMetadata) *xdsClusterArgs
}

type UDPRouteTranslator struct {
	*ir.UDPRoute
}

func (route *UDPRouteTranslator) asClusterArgs(name string,
	settings []*ir.DestinationSetting,
	extra *ExtraArgs,
	metadata *ir.ResourceMetadata,
) *xdsClusterArgs {
	return &xdsClusterArgs{
		name:         name,
		settings:     settings,
		loadBalancer: route.LoadBalancer,
		endpointType: buildEndpointType(route.Destination.Settings),
		metrics:      extra.metrics,
		dns:          route.DNS,
		ipFamily:     extra.ipFamily,
		metadata:     metadata,
	}
}

type TCPRouteTranslator struct {
	*ir.TCPRoute
}

func (route *TCPRouteTranslator) asClusterArgs(name string,
	settings []*ir.DestinationSetting,
	extra *ExtraArgs,
	metadata *ir.ResourceMetadata,
) *xdsClusterArgs {
	return &xdsClusterArgs{
		name:              name,
		settings:          settings,
		loadBalancer:      route.LoadBalancer,
		proxyProtocol:     route.ProxyProtocol,
		circuitBreaker:    route.CircuitBreaker,
		tcpkeepalive:      route.TCPKeepalive,
		healthCheck:       route.HealthCheck,
		timeout:           route.Timeout,
		endpointType:      buildEndpointType(route.Destination.Settings),
		metrics:           extra.metrics,
		backendConnection: route.BackendConnection,
		dns:               route.DNS,
		ipFamily:          extra.ipFamily,
		metadata:          metadata,
	}
}

type HTTPRouteTranslator struct {
	*ir.HTTPRoute
}

func (httpRoute *HTTPRouteTranslator) asClusterArgs(name string,
	settings []*ir.DestinationSetting,
	extra *ExtraArgs,
	metadata *ir.ResourceMetadata,
) *xdsClusterArgs {
	clusterArgs := &xdsClusterArgs{
		name:              name,
		settings:          settings,
		tSocket:           nil,
		endpointType:      buildEndpointType(httpRoute.Destination.Settings),
		metrics:           extra.metrics,
		http1Settings:     extra.http1Settings,
		http2Settings:     extra.http2Settings,
		useClientProtocol: ptr.Deref(httpRoute.UseClientProtocol, false),
		ipFamily:          extra.ipFamily,
		metadata:          metadata,
		statName:          extra.statName,
		extensionMgr:      extra.extensionMgr,
		unstructuredRefs:  extra.unstructuredRefs,
		logger:            extra.logger,
	}

	// Populate traffic features.
	bt := httpRoute.Traffic
	if bt != nil {
		clusterArgs.loadBalancer = bt.LoadBalancer
		clusterArgs.proxyProtocol = bt.ProxyProtocol
		clusterArgs.circuitBreaker = bt.CircuitBreaker
		clusterArgs.healthCheck = bt.HealthCheck
		clusterArgs.timeout = bt.Timeout
		clusterArgs.tcpkeepalive = bt.TCPKeepalive
		clusterArgs.backendConnection = bt.BackendConnection
		clusterArgs.dns = bt.DNS
	}

	return clusterArgs
}

func buildHTTP1Settings(opts *ir.HTTP1Settings) *corev3.Http1ProtocolOptions {
	http1Opts := &corev3.Http1ProtocolOptions{}
	if opts != nil {
		http1Opts.EnableTrailers = opts.EnableTrailers
		if opts.PreserveHeaderCase {
			preservecaseAny, _ := proto.ToAnyWithValidation(&preservecasev3.PreserveCaseFormatterConfig{})
			http1Opts.HeaderKeyFormat = &corev3.Http1ProtocolOptions_HeaderKeyFormat{
				HeaderFormat: &corev3.Http1ProtocolOptions_HeaderKeyFormat_StatefulFormatter{
					StatefulFormatter: &corev3.TypedExtensionConfig{
						Name:        "preserve_case",
						TypedConfig: preservecaseAny,
					},
				},
			}
		}
		if opts.HTTP10 != nil {
			http1Opts.AcceptHttp_10 = true
			http1Opts.DefaultHostForHttp_10 = ptr.Deref(opts.HTTP10.DefaultHost, "")
		}
	}

	return http1Opts
}

func buildHTTP2Settings(opts *ir.HTTP2Settings) *corev3.Http2ProtocolOptions {
	if opts == nil {
		opts = &ir.HTTP2Settings{}
	}

	// defaults based on https://www.envoyproxy.io/docs/envoy/latest/configuration/best_practices/edge
	out := &corev3.Http2ProtocolOptions{
		InitialStreamWindowSize: &wrapperspb.UInt32Value{
			Value: ptr.Deref(opts.InitialStreamWindowSize, http2InitialStreamWindowSize),
		},
		InitialConnectionWindowSize: &wrapperspb.UInt32Value{
			Value: ptr.Deref(opts.InitialConnectionWindowSize, http2InitialConnectionWindowSize),
		},
	}

	if opts.MaxConcurrentStreams != nil {
		out.MaxConcurrentStreams = &wrapperspb.UInt32Value{
			Value: *opts.MaxConcurrentStreams,
		}
	}

	if opts.ResetStreamOnError != nil {
		out.OverrideStreamErrorOnInvalidHttpMessage = &wrapperspb.BoolValue{
			Value: *opts.ResetStreamOnError,
		}
	}

	return out
}

// buildEndpointOverrideLoadBalancingPolicy builds the Envoy LoadBalancingPolicy for EndpointOverride
func buildEndpointOverrideLoadBalancingPolicy(loadBalancer *ir.LoadBalancer) (*clusterv3.LoadBalancingPolicy, error) {
	// Build override host sources from EndpointOverride
	var overrideHostSources []*override_hostv3.OverrideHost_OverrideHostSource

	for _, source := range loadBalancer.EndpointOverride.ExtractFrom {
		overrideSource := &override_hostv3.OverrideHost_OverrideHostSource{}

		if source.Header != nil {
			overrideSource.Header = *source.Header
		}

		overrideHostSources = append(overrideHostSources, overrideSource)
	}

	// Determine fallback policy based on the configured load balancer type
	var fallbackType ir.LoadBalancerType
	switch {
	case loadBalancer.LeastRequest != nil:
		fallbackType = ir.LeastRequestLoadBalancer
	case loadBalancer.RoundRobin != nil:
		fallbackType = ir.RoundRobinLoadBalancer
	case loadBalancer.Random != nil:
		fallbackType = ir.RandomLoadBalancer
	case loadBalancer.ConsistentHash != nil:
		fallbackType = ir.ConsistentHashLoadBalancer
	default:
		// Default to LeastRequest if no specific type is set
		fallbackType = ir.LeastRequestLoadBalancer
	}

	// Build fallback policy
	fallbackPolicy, err := buildFallbackLoadBalancingPolicy(fallbackType)
	if err != nil {
		return nil, fmt.Errorf("failed to build fallback policy: %w", err)
	}

	// Build override host policy
	overrideHostPolicy := &override_hostv3.OverrideHost{
		OverrideHostSources: overrideHostSources,
		FallbackPolicy:      fallbackPolicy,
	}

	typedOverrideHostPolicy, err := anypb.New(overrideHostPolicy)
	if err != nil {
		return nil, fmt.Errorf("failed to marshal override host policy: %w", err)
	}

	return &clusterv3.LoadBalancingPolicy{
		Policies: []*clusterv3.LoadBalancingPolicy_Policy{{
			TypedExtensionConfig: &corev3.TypedExtensionConfig{
				Name:        "envoy.load_balancing_policies.override_host",
				TypedConfig: typedOverrideHostPolicy,
			},
		}},
	}, nil
}

// buildFallbackLoadBalancingPolicy builds a fallback LoadBalancingPolicy for HostOverride
func buildFallbackLoadBalancingPolicy(fallbackType ir.LoadBalancerType) (*clusterv3.LoadBalancingPolicy, error) {
	switch fallbackType {
	case ir.LeastRequestLoadBalancer:
		fallbackPolicyAny, err := anypb.New(&least_requestv3.LeastRequest{})
		if err != nil {
			return nil, fmt.Errorf("failed to marshal LeastRequest policy: %w", err)
		}
		return &clusterv3.LoadBalancingPolicy{
			Policies: []*clusterv3.LoadBalancingPolicy_Policy{
				{
					TypedExtensionConfig: &corev3.TypedExtensionConfig{
						Name:        "envoy.load_balancing_policies.least_request",
						TypedConfig: fallbackPolicyAny,
					},
				},
			},
		}, nil
	case ir.RoundRobinLoadBalancer:
		fallbackPolicyAny, err := anypb.New(&round_robinv3.RoundRobin{})
		if err != nil {
			return nil, fmt.Errorf("failed to marshal RoundRobin policy: %w", err)
		}
		return &clusterv3.LoadBalancingPolicy{
			Policies: []*clusterv3.LoadBalancingPolicy_Policy{
				{
					TypedExtensionConfig: &corev3.TypedExtensionConfig{
						Name:        "envoy.load_balancing_policies.round_robin",
						TypedConfig: fallbackPolicyAny,
					},
				},
			},
		}, nil
	case ir.RandomLoadBalancer:
		fallbackPolicyAny, err := anypb.New(&randomv3.Random{})
		if err != nil {
			return nil, fmt.Errorf("failed to marshal Random policy: %w", err)
		}
		return &clusterv3.LoadBalancingPolicy{
			Policies: []*clusterv3.LoadBalancingPolicy_Policy{
				{
					TypedExtensionConfig: &corev3.TypedExtensionConfig{
						Name:        "envoy.load_balancing_policies.random",
						TypedConfig: fallbackPolicyAny,
					},
				},
			},
		}, nil
	case ir.ConsistentHashLoadBalancer:
		fallbackPolicyAny, err := anypb.New(&maglevv3.Maglev{})
		if err != nil {
			return nil, fmt.Errorf("failed to marshal Maglev policy: %w", err)
		}
		return &clusterv3.LoadBalancingPolicy{
			Policies: []*clusterv3.LoadBalancingPolicy_Policy{
				{
					TypedExtensionConfig: &corev3.TypedExtensionConfig{
						Name:        "envoy.load_balancing_policies.maglev",
						TypedConfig: fallbackPolicyAny,
					},
				},
			},
		}, nil
	default:
		return nil, fmt.Errorf("unsupported fallback policy: %s", fallbackType)
	}
}<|MERGE_RESOLUTION|>--- conflicted
+++ resolved
@@ -836,14 +836,11 @@
 		(args.http1Settings.EnableTrailers || args.http1Settings.PreserveHeaderCase || args.http1Settings.HTTP10 != nil)
 
 	requiresHTTPFilters := len(args.settings) > 0 && args.settings[0].Filters != nil && args.settings[0].Filters.CredentialInjection != nil
-<<<<<<< HEAD
-
-	if !requiresCommonHTTPOptions && !requiresHTTP1Options && !requiresHTTP2Options && !args.useClientProtocol && !requiresHTTPFilters && !requiresAutoSNI {
-=======
-	requiredHTTPProtocolOptions := args.useClientProtocol || requiresAutoHTTPConfig ||
-		requiresCommonHTTPOptions || requiresHTTP1Options || requiresHTTP2Options || requiresHTTPFilters
-	if !requiredHTTPProtocolOptions {
->>>>>>> a131a8a8
+
+  requiredHTTPProtocolOptions := args.useClientProtocol || requiresAutoHTTPConfig ||
+		requiresCommonHTTPOptions || requiresHTTP1Options || requiresHTTP2Options || requiresHTTPFilters || requiresAutoSNI
+	
+  if !requiredHTTPProtocolOptions {
 		return nil, nil, nil
 	}
 	protocolOptions := httpv3.HttpProtocolOptions{}

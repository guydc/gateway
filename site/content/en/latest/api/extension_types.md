--- conflicted
+++ resolved
@@ -1142,12 +1142,8 @@
 | `backendRefs` | _[BackendRef](#backendref) array_ |  false  | BackendRefs defines the configuration of the external processing service |
 | `messageTimeout` | _[Duration](#duration)_ |  false  | MessageTimeout is the timeout for a response to be returned from the external processor<br />Default: 200ms |
 | `failOpen` | _boolean_ |  false  | FailOpen defines if requests or responses that cannot be processed due to connectivity to the<br />external processor are terminated or passed-through.<br />Default: false |
-
-<<<<<<< HEAD
-| `backendRef` | _[ExtProcBackendRef](#extprocbackendref)_ |  true  | BackendRef defines the configuration of the external processing service |
 | `processingMode` | _[ExtProcProcessingMode](#extprocprocessingmode)_ |  false  | ProcessingMode defines how request and response body is processed<br />Default: header and body are not sent to the external processor |
-=======
->>>>>>> c0068a05
+
 
 #### ExtProcBackendRef
 
@@ -1168,7 +1164,7 @@
 | `namespace` | _[Namespace](#namespace)_ |  false  | Namespace is the namespace of the backend. When unspecified, the local<br />namespace is inferred.<br /><br />Note that when a namespace different than the local namespace is specified,<br />a ReferenceGrant object is required in the referent namespace to allow that<br />namespace's owner to accept the reference. See the ReferenceGrant<br />documentation for details.<br /><br />Support: Core |
 | `port` | _[PortNumber](#portnumber)_ |  false  | Port specifies the destination port number to use for this resource.<br />Port is required when the referent is a Kubernetes Service. In this<br />case, the port number is the service port number, not the target port.<br />For other resources, destination port might be derived from the referent<br />resource or this field. |
 
-<<<<<<< HEAD
+
 #### ExtProcBodyProcessingMode
 
 _Underlying type:_ _string_
@@ -1178,6 +1174,11 @@
 _Appears in:_
 - [ProcessingModeOptions](#processingmodeoptions)
 
+| Value | Description |
+| ----- | ----------- |
+| `Streamed` |  | 
+| `Buffered` |  | 
+| `BufferedPartial` |  | 
 
 
 #### ExtProcProcessingMode
@@ -1192,11 +1193,9 @@
 
 | Field | Type | Required | Description |
 | ---   | ---  | ---      | ---         |
-
 | `request` | _[ProcessingModeOptions](#processingmodeoptions)_ |  false  | Defines processing mode for requests. If present, request headers are sent. Request body is processed according<br />to the specified mode. |
 | `response` | _[ProcessingModeOptions](#processingmodeoptions)_ |  false  | Defines processing mode for responses. If present, response headers are sent. Response body is processed according<br />to the specified mode. |
-=======
->>>>>>> c0068a05
+
 
 #### ExtensionAPISettings
 
@@ -2129,7 +2128,7 @@
 | `timeout` | _[Duration](https://kubernetes.io/docs/reference/generated/kubernetes-api/v1.26/#duration-v1-meta)_ |  false  | Timeout is the timeout per retry attempt. |
 | `backOff` | _[BackOffPolicy](#backoffpolicy)_ |  false  | Backoff is the backoff policy to be applied per retry attempt. gateway uses a fully jittered exponential<br />back-off algorithm for retries. For additional details,<br />see https://www.envoyproxy.io/docs/envoy/latest/configuration/http/http_filters/router_filter#config-http-filters-router-x-envoy-max-retries |
 
-<<<<<<< HEAD
+
 #### ProcessingModeOptions
 
 
@@ -2141,10 +2140,8 @@
 
 | Field | Type | Required | Description |
 | ---   | ---  | ---      | ---         |
-
 | `body` | _[ExtProcBodyProcessingMode](#extprocbodyprocessingmode)_ |  false  | Defines body processing mode |
-=======
->>>>>>> c0068a05
+
 
 #### ProviderType
 

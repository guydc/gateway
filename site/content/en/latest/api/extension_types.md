--- conflicted
+++ resolved
@@ -274,7 +274,6 @@
 | `port` | _[PortNumber](#portnumber)_ |  false  | Port specifies the destination port number to use for this resource.<br />Port is required when the referent is a Kubernetes Service. In this<br />case, the port number is the service port number, not the target port.<br />For other resources, destination port might be derived from the referent<br />resource or this field. |
 
 
-<<<<<<< HEAD
 #### BackendSpec
 
 
@@ -289,7 +288,8 @@
 | `addresses` | _[BackendAddress](#backendaddress) array_ |  true  |  |
 
 
-=======
+
+
 #### BackendTLSConfig
 
 
@@ -308,7 +308,6 @@
 | `ecdhCurves` | _string array_ |  false  | ECDHCurves specifies the set of supported ECDH curves.<br />In non-FIPS Envoy Proxy builds the default curves are:<br />- X25519<br />- P-256<br />In builds using BoringSSL FIPS the default curve is:<br />- P-256 |
 | `signatureAlgorithms` | _string array_ |  false  | SignatureAlgorithms specifies which signature algorithms the listener should<br />support. |
 | `alpnProtocols` | _[ALPNProtocol](#alpnprotocol) array_ |  false  | ALPNProtocols supplies the list of ALPN protocols that should be<br />exposed by the listener. By default h2 and http/1.1 are enabled.<br />Supported values are:<br />- http/1.0<br />- http/1.1<br />- h2 |
->>>>>>> 2e0971b2
 
 
 #### BackendTrafficPolicy

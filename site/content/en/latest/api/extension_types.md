+++
title = "API Reference"
+++


## Packages
- [gateway.envoyproxy.io/v1alpha1](#gatewayenvoyproxyiov1alpha1)


## gateway.envoyproxy.io/v1alpha1

Package v1alpha1 contains API schema definitions for the gateway.envoyproxy.io
API group.


### Resource Types
- [BackendTrafficPolicy](#backendtrafficpolicy)
- [BackendTrafficPolicyList](#backendtrafficpolicylist)
- [ClientTrafficPolicy](#clienttrafficpolicy)
- [ClientTrafficPolicyList](#clienttrafficpolicylist)
- [EnvoyExtensionPolicy](#envoyextensionpolicy)
- [EnvoyExtensionPolicyList](#envoyextensionpolicylist)
- [EnvoyGateway](#envoygateway)
- [EnvoyPatchPolicy](#envoypatchpolicy)
- [EnvoyPatchPolicyList](#envoypatchpolicylist)
- [EnvoyProxy](#envoyproxy)
- [SecurityPolicy](#securitypolicy)
- [SecurityPolicyList](#securitypolicylist)



#### ALPNProtocol

_Underlying type:_ _string_

ALPNProtocol specifies the protocol to be negotiated using ALPN

_Appears in:_
- [TLSSettings](#tlssettings)



#### ActiveHealthCheck



ActiveHealthCheck defines the active health check configuration.
EG supports various types of active health checking including HTTP, TCP.

_Appears in:_
- [HealthCheck](#healthcheck)

| Field | Type | Required | Description |
| ---   | ---  | ---      | ---         |

| `timeout` | _[Duration](https://kubernetes.io/docs/reference/generated/kubernetes-api/v1.26/#duration-v1-meta)_ |  false  | Timeout defines the time to wait for a health check response. |
| `interval` | _[Duration](https://kubernetes.io/docs/reference/generated/kubernetes-api/v1.26/#duration-v1-meta)_ |  false  | Interval defines the time between active health checks. |
| `unhealthyThreshold` | _integer_ |  false  | UnhealthyThreshold defines the number of unhealthy health checks required before a backend host is marked unhealthy. |
| `healthyThreshold` | _integer_ |  false  | HealthyThreshold defines the number of healthy health checks required before a backend host is marked healthy. |
| `type` | _[ActiveHealthCheckerType](#activehealthcheckertype)_ |  true  | Type defines the type of health checker. |
| `http` | _[HTTPActiveHealthChecker](#httpactivehealthchecker)_ |  false  | HTTP defines the configuration of http health checker.<br />It's required while the health checker type is HTTP. |
| `tcp` | _[TCPActiveHealthChecker](#tcpactivehealthchecker)_ |  false  | TCP defines the configuration of tcp health checker.<br />It's required while the health checker type is TCP. |

#### ActiveHealthCheckPayload



ActiveHealthCheckPayload defines the encoding of the payload bytes in the payload.

_Appears in:_
- [HTTPActiveHealthChecker](#httpactivehealthchecker)
- [TCPActiveHealthChecker](#tcpactivehealthchecker)

| Field | Type | Required | Description |
| ---   | ---  | ---      | ---         |

| `type` | _[ActiveHealthCheckPayloadType](#activehealthcheckpayloadtype)_ |  true  | Type defines the type of the payload. |
| `text` | _string_ |  false  | Text payload in plain text. |
| `binary` | _integer array_ |  false  | Binary payload base64 encoded. |

#### ActiveHealthCheckPayloadType

_Underlying type:_ _string_

ActiveHealthCheckPayloadType is the type of the payload.

_Appears in:_
- [ActiveHealthCheckPayload](#activehealthcheckpayload)



#### ActiveHealthCheckerType

_Underlying type:_ _string_

ActiveHealthCheckerType is the type of health checker.

_Appears in:_
- [ActiveHealthCheck](#activehealthcheck)



#### BackOffPolicy





_Appears in:_
- [PerRetryPolicy](#perretrypolicy)

| Field | Type | Required | Description |
| ---   | ---  | ---      | ---         |

| `baseInterval` | _[Duration](https://kubernetes.io/docs/reference/generated/kubernetes-api/v1.26/#duration-v1-meta)_ |  true  | BaseInterval is the base interval between retries. |
| `maxInterval` | _[Duration](https://kubernetes.io/docs/reference/generated/kubernetes-api/v1.26/#duration-v1-meta)_ |  false  | MaxInterval is the maximum interval between retries. This parameter is optional, but must be greater than or equal to the base_interval if set.<br />The default is 10 times the base_interval |

#### BackendRef



BackendRef defines how an ObjectReference that is specific to BackendRef.

_Appears in:_
- [ExtProc](#extproc)
- [OpenTelemetryEnvoyProxyAccessLog](#opentelemetryenvoyproxyaccesslog)
- [ProxyOpenTelemetrySink](#proxyopentelemetrysink)
- [TracingProvider](#tracingprovider)

| Field | Type | Required | Description |
| ---   | ---  | ---      | ---         |

| `group` | _[Group](#group)_ |  false  | Group is the group of the referent. For example, "gateway.networking.k8s.io".<br />When unspecified or empty string, core API group is inferred. |
| `kind` | _[Kind](#kind)_ |  false  | Kind is the Kubernetes resource kind of the referent. For example<br />"Service".<br /><br />Defaults to "Service" when not specified.<br /><br />ExternalName services can refer to CNAME DNS records that may live<br />outside of the cluster and as such are difficult to reason about in<br />terms of conformance. They also may not be safe to forward to (see<br />CVE-2021-25740 for more information). Implementations SHOULD NOT<br />support ExternalName Services.<br /><br />Support: Core (Services with a type other than ExternalName)<br /><br />Support: Implementation-specific (Services with type ExternalName) |
| `name` | _[ObjectName](#objectname)_ |  true  | Name is the name of the referent. |
| `namespace` | _[Namespace](#namespace)_ |  false  | Namespace is the namespace of the backend. When unspecified, the local<br />namespace is inferred.<br /><br />Note that when a namespace different than the local namespace is specified,<br />a ReferenceGrant object is required in the referent namespace to allow that<br />namespace's owner to accept the reference. See the ReferenceGrant<br />documentation for details.<br /><br />Support: Core |
| `port` | _[PortNumber](#portnumber)_ |  false  | Port specifies the destination port number to use for this resource.<br />Port is required when the referent is a Kubernetes Service. In this<br />case, the port number is the service port number, not the target port.<br />For other resources, destination port might be derived from the referent<br />resource or this field. |

#### BackendTrafficPolicy



BackendTrafficPolicy allows the user to configure the behavior of the connection
between the Envoy Proxy listener and the backend service.

_Appears in:_
- [BackendTrafficPolicyList](#backendtrafficpolicylist)

| Field | Type | Required | Description |
| ---   | ---  | ---      | ---         |
| `apiVersion` | _string_ | |`gateway.envoyproxy.io/v1alpha1`
| `kind` | _string_ | |`BackendTrafficPolicy`

| `metadata` | _[ObjectMeta](https://kubernetes.io/docs/reference/generated/kubernetes-api/v1.26/#objectmeta-v1-meta)_ |  true  | Refer to Kubernetes API documentation for fields of `metadata`. |
| `spec` | _[BackendTrafficPolicySpec](#backendtrafficpolicyspec)_ |  true  | spec defines the desired state of BackendTrafficPolicy. |

#### BackendTrafficPolicyList



BackendTrafficPolicyList contains a list of BackendTrafficPolicy resources.



| Field | Type | Required | Description |
| ---   | ---  | ---      | ---         |
| `apiVersion` | _string_ | |`gateway.envoyproxy.io/v1alpha1`
| `kind` | _string_ | |`BackendTrafficPolicyList`

| `metadata` | _[ListMeta](https://kubernetes.io/docs/reference/generated/kubernetes-api/v1.26/#listmeta-v1-meta)_ |  true  | Refer to Kubernetes API documentation for fields of `metadata`. |
| `items` | _[BackendTrafficPolicy](#backendtrafficpolicy) array_ |  true  |  |

#### BackendTrafficPolicySpec



spec defines the desired state of BackendTrafficPolicy.

_Appears in:_
- [BackendTrafficPolicy](#backendtrafficpolicy)

| Field | Type | Required | Description |
| ---   | ---  | ---      | ---         |

| `targetRef` | _[PolicyTargetReferenceWithSectionName](https://gateway-api.sigs.k8s.io/reference/spec/#gateway.networking.k8s.io/v1alpha2.PolicyTargetReferenceWithSectionName)_ |  true  | targetRef is the name of the resource this policy<br />is being attached to.<br />This Policy and the TargetRef MUST be in the same namespace<br />for this Policy to have effect and be applied to the Gateway. |
| `rateLimit` | _[RateLimitSpec](#ratelimitspec)_ |  false  | RateLimit allows the user to limit the number of incoming requests<br />to a predefined value based on attributes within the traffic flow. |
| `loadBalancer` | _[LoadBalancer](#loadbalancer)_ |  false  | LoadBalancer policy to apply when routing traffic from the gateway to<br />the backend endpoints |
| `proxyProtocol` | _[ProxyProtocol](#proxyprotocol)_ |  false  | ProxyProtocol enables the Proxy Protocol when communicating with the backend. |
| `tcpKeepalive` | _[TCPKeepalive](#tcpkeepalive)_ |  false  | TcpKeepalive settings associated with the upstream client connection.<br />Disabled by default. |
| `healthCheck` | _[HealthCheck](#healthcheck)_ |  false  | HealthCheck allows gateway to perform active health checking on backends. |
| `faultInjection` | _[FaultInjection](#faultinjection)_ |  false  | FaultInjection defines the fault injection policy to be applied. This configuration can be used to<br />inject delays and abort requests to mimic failure scenarios such as service failures and overloads |
| `circuitBreaker` | _[CircuitBreaker](#circuitbreaker)_ |  false  | Circuit Breaker settings for the upstream connections and requests.<br />If not set, circuit breakers will be enabled with the default thresholds |
| `retry` | _[Retry](#retry)_ |  false  | Retry provides more advanced usage, allowing users to customize the number of retries, retry fallback strategy, and retry triggering conditions.<br />If not set, retry will be disabled. |
| `timeout` | _[Timeout](#timeout)_ |  false  | Timeout settings for the backend connections. |

#### BasicAuth



BasicAuth defines the configuration for 	the HTTP Basic Authentication.

_Appears in:_
- [SecurityPolicySpec](#securitypolicyspec)

| Field | Type | Required | Description |
| ---   | ---  | ---      | ---         |

| `users` | _[SecretObjectReference](https://gateway-api.sigs.k8s.io/references/spec/#gateway.networking.k8s.io/v1.SecretObjectReference)_ |  true  | The Kubernetes secret which contains the username-password pairs in<br />htpasswd format, used to verify user credentials in the "Authorization"<br />header.<br /><br />This is an Opaque secret. The username-password pairs should be stored in<br />the key ".htpasswd". As the key name indicates, the value needs to be the<br />htpasswd format, for example: "user1:{SHA}hashed_user1_password".<br />Right now, only SHA hash algorithm is supported.<br />Reference to https://httpd.apache.org/docs/2.4/programs/htpasswd.html<br />for more details.<br /><br />Note: The secret must be in the same namespace as the SecurityPolicy. |

#### BootstrapType

_Underlying type:_ _string_

BootstrapType defines the types of bootstrap supported by Envoy Gateway.

_Appears in:_
- [ProxyBootstrap](#proxybootstrap)



#### CORS



CORS defines the configuration for Cross-Origin Resource Sharing (CORS).

_Appears in:_
- [SecurityPolicySpec](#securitypolicyspec)

| Field | Type | Required | Description |
| ---   | ---  | ---      | ---         |

| `allowOrigins` | _[Origin](#origin) array_ |  true  | AllowOrigins defines the origins that are allowed to make requests. |
| `allowMethods` | _string array_ |  true  | AllowMethods defines the methods that are allowed to make requests. |
| `allowHeaders` | _string array_ |  true  | AllowHeaders defines the headers that are allowed to be sent with requests. |
| `exposeHeaders` | _string array_ |  true  | ExposeHeaders defines the headers that can be exposed in the responses. |
| `maxAge` | _[Duration](https://kubernetes.io/docs/reference/generated/kubernetes-api/v1.26/#duration-v1-meta)_ |  true  | MaxAge defines how long the results of a preflight request can be cached. |
| `allowCredentials` | _boolean_ |  true  | AllowCredentials indicates whether a request can include user credentials<br />like cookies, authentication headers, or TLS client certificates. |

#### CircuitBreaker



CircuitBreaker defines the Circuit Breaker configuration.

_Appears in:_
- [BackendTrafficPolicySpec](#backendtrafficpolicyspec)

| Field | Type | Required | Description |
| ---   | ---  | ---      | ---         |

| `maxConnections` | _integer_ |  false  | The maximum number of connections that Envoy will establish to the referenced backend defined within a xRoute rule. |
| `maxPendingRequests` | _integer_ |  false  | The maximum number of pending requests that Envoy will queue to the referenced backend defined within a xRoute rule. |
| `maxParallelRequests` | _integer_ |  false  | The maximum number of parallel requests that Envoy will make to the referenced backend defined within a xRoute rule. |
| `maxParallelRetries` | _integer_ |  false  | The maximum number of parallel retries that Envoy will make to the referenced backend defined within a xRoute rule. |
| `maxRequestsPerConnection` | _integer_ |  false  | The maximum number of requests that Envoy will make over a single connection to the referenced backend defined within a xRoute rule.<br />Default: unlimited. |

#### ClaimToHeader



ClaimToHeader defines a configuration to convert JWT claims into HTTP headers

_Appears in:_
- [JWTProvider](#jwtprovider)

| Field | Type | Required | Description |
| ---   | ---  | ---      | ---         |

| `header` | _string_ |  true  | Header defines the name of the HTTP request header that the JWT Claim will be saved into. |
| `claim` | _string_ |  true  | Claim is the JWT Claim that should be saved into the header : it can be a nested claim of type<br />(eg. "claim.nested.key", "sub"). The nested claim name must use dot "."<br />to separate the JSON name path. |

#### ClientIPDetectionSettings



ClientIPDetectionSettings provides configuration for determining the original client IP address for requests.

_Appears in:_
- [ClientTrafficPolicySpec](#clienttrafficpolicyspec)

| Field | Type | Required | Description |
| ---   | ---  | ---      | ---         |

| `xForwardedFor` | _[XForwardedForSettings](#xforwardedforsettings)_ |  false  | XForwardedForSettings provides configuration for using X-Forwarded-For headers for determining the client IP address. |
| `customHeader` | _[CustomHeaderExtensionSettings](#customheaderextensionsettings)_ |  false  | CustomHeader provides configuration for determining the client IP address for a request based on<br />a trusted custom HTTP header. This uses the the custom_header original IP detection extension.<br />Refer to https://www.envoyproxy.io/docs/envoy/latest/api-v3/extensions/http/original_ip_detection/custom_header/v3/custom_header.proto<br />for more details. |

#### ClientTimeout





_Appears in:_
- [ClientTrafficPolicySpec](#clienttrafficpolicyspec)

| Field | Type | Required | Description |
| ---   | ---  | ---      | ---         |

| `http` | _[HTTPClientTimeout](#httpclienttimeout)_ |  false  | Timeout settings for HTTP. |

#### ClientTrafficPolicy



ClientTrafficPolicy allows the user to configure the behavior of the connection
between the downstream client and Envoy Proxy listener.

_Appears in:_
- [ClientTrafficPolicyList](#clienttrafficpolicylist)

| Field | Type | Required | Description |
| ---   | ---  | ---      | ---         |
| `apiVersion` | _string_ | |`gateway.envoyproxy.io/v1alpha1`
| `kind` | _string_ | |`ClientTrafficPolicy`

| `metadata` | _[ObjectMeta](https://kubernetes.io/docs/reference/generated/kubernetes-api/v1.26/#objectmeta-v1-meta)_ |  true  | Refer to Kubernetes API documentation for fields of `metadata`. |
| `spec` | _[ClientTrafficPolicySpec](#clienttrafficpolicyspec)_ |  true  | Spec defines the desired state of ClientTrafficPolicy. |

#### ClientTrafficPolicyList



ClientTrafficPolicyList contains a list of ClientTrafficPolicy resources.



| Field | Type | Required | Description |
| ---   | ---  | ---      | ---         |
| `apiVersion` | _string_ | |`gateway.envoyproxy.io/v1alpha1`
| `kind` | _string_ | |`ClientTrafficPolicyList`

| `metadata` | _[ListMeta](https://kubernetes.io/docs/reference/generated/kubernetes-api/v1.26/#listmeta-v1-meta)_ |  true  | Refer to Kubernetes API documentation for fields of `metadata`. |
| `items` | _[ClientTrafficPolicy](#clienttrafficpolicy) array_ |  true  |  |

#### ClientTrafficPolicySpec



ClientTrafficPolicySpec defines the desired state of ClientTrafficPolicy.

_Appears in:_
- [ClientTrafficPolicy](#clienttrafficpolicy)

| Field | Type | Required | Description |
| ---   | ---  | ---      | ---         |

| `targetRef` | _[PolicyTargetReferenceWithSectionName](https://gateway-api.sigs.k8s.io/reference/spec/#gateway.networking.k8s.io/v1alpha2.PolicyTargetReferenceWithSectionName)_ |  true  | TargetRef is the name of the Gateway resource this policy<br />is being attached to.<br />This Policy and the TargetRef MUST be in the same namespace<br />for this Policy to have effect and be applied to the Gateway.<br />TargetRef |
| `tcpKeepalive` | _[TCPKeepalive](#tcpkeepalive)_ |  false  | TcpKeepalive settings associated with the downstream client connection.<br />If defined, sets SO_KEEPALIVE on the listener socket to enable TCP Keepalives.<br />Disabled by default. |
| `enableProxyProtocol` | _boolean_ |  false  | EnableProxyProtocol interprets the ProxyProtocol header and adds the<br />Client Address into the X-Forwarded-For header.<br />Note Proxy Protocol must be present when this field is set, else the connection<br />is closed. |
| `clientIPDetection` | _[ClientIPDetectionSettings](#clientipdetectionsettings)_ |  false  | ClientIPDetectionSettings provides configuration for determining the original client IP address for requests. |
| `http3` | _[HTTP3Settings](#http3settings)_ |  false  | HTTP3 provides HTTP/3 configuration on the listener. |
| `tls` | _[TLSSettings](#tlssettings)_ |  false  | TLS settings configure TLS termination settings with the downstream client. |
| `path` | _[PathSettings](#pathsettings)_ |  false  | Path enables managing how the incoming path set by clients can be normalized. |
| `http1` | _[HTTP1Settings](#http1settings)_ |  false  | HTTP1 provides HTTP/1 configuration on the listener. |
| `headers` | _[HeaderSettings](#headersettings)_ |  false  | HeaderSettings provides configuration for header management. |
| `timeout` | _[ClientTimeout](#clienttimeout)_ |  false  | Timeout settings for the client connections. |
| `connection` | _[Connection](#connection)_ |  false  | Connection includes client connection settings. |

#### ClientValidationContext



ClientValidationContext holds configuration that can be used to validate the client initiating the TLS connection
to the Gateway.
By default, no client specific configuration is validated.

_Appears in:_
- [TLSSettings](#tlssettings)

| Field | Type | Required | Description |
| ---   | ---  | ---      | ---         |

| `caCertificateRefs` | _[SecretObjectReference](https://gateway-api.sigs.k8s.io/references/spec/#gateway.networking.k8s.io/v1.SecretObjectReference) array_ |  false  | CACertificateRefs contains one or more references to<br />Kubernetes objects that contain TLS certificates of<br />the Certificate Authorities that can be used<br />as a trust anchor to validate the certificates presented by the client.<br /><br />A single reference to a Kubernetes ConfigMap or a Kubernetes Secret,<br />with the CA certificate in a key named `ca.crt` is currently supported.<br /><br />References to a resource in different namespace are invalid UNLESS there<br />is a ReferenceGrant in the target namespace that allows the certificate<br />to be attached. |

#### Compression



Compression defines the config of enabling compression.
This can help reduce the bandwidth at the expense of higher CPU.

_Appears in:_
- [BackendTrafficPolicySpec](#backendtrafficpolicyspec)

| Field | Type | Required | Description |
| ---   | ---  | ---      | ---         |

| `type` | _[CompressorType](#compressortype)_ |  true  | CompressorType defines the compressor type to use for compression. |
| `gzip` | _[GzipCompressor](#gzipcompressor)_ |  false  | The configuration for GZIP compressor. |

#### CompressorType

_Underlying type:_ _string_

CompressorType defines the types of compressor library supported by Envoy Gateway.

_Appears in:_
- [Compression](#compression)



#### Connection



Connection allows users to configure connection-level settings

_Appears in:_
- [ClientTrafficPolicySpec](#clienttrafficpolicyspec)

| Field | Type | Required | Description |
| ---   | ---  | ---      | ---         |

| `connectionLimit` | _[ConnectionLimit](#connectionlimit)_ |  false  | ConnectionLimit defines limits related to connections |
| `bufferLimit` | _[Quantity](#quantity)_ |  false  | BufferLimit provides configuration for the maximum buffer size in bytes for each incoming connection.<br />For example, 20Mi, 1Gi, 256Ki etc.<br />Note that when the suffix is not provided, the value is interpreted as bytes.<br />Default: 32768 bytes. |

#### ConnectionLimit





_Appears in:_
- [Connection](#connection)

| Field | Type | Required | Description |
| ---   | ---  | ---      | ---         |

| `value` | _integer_ |  true  | Value of the maximum concurrent connections limit.<br />When the limit is reached, incoming connections will be closed after the CloseDelay duration.<br />Default: unlimited. |
| `closeDelay` | _[Duration](#duration)_ |  false  | CloseDelay defines the delay to use before closing connections that are rejected<br />once the limit value is reached.<br />Default: none. |

#### ConsistentHash



ConsistentHash defines the configuration related to the consistent hash
load balancer policy

_Appears in:_
- [LoadBalancer](#loadbalancer)

| Field | Type | Required | Description |
| ---   | ---  | ---      | ---         |

| `type` | _[ConsistentHashType](#consistenthashtype)_ |  true  |  |

#### ConsistentHashType

_Underlying type:_ _string_

ConsistentHashType defines the type of input to hash on.

_Appears in:_
- [ConsistentHash](#consistenthash)



#### CustomHeaderExtensionSettings



CustomHeader provides configuration for determining the client IP address for a request based on
a trusted custom HTTP header. This uses the the custom_header original IP detection extension.
Refer to https://www.envoyproxy.io/docs/envoy/latest/api-v3/extensions/http/original_ip_detection/custom_header/v3/custom_header.proto
for more details.

_Appears in:_
- [ClientIPDetectionSettings](#clientipdetectionsettings)

| Field | Type | Required | Description |
| ---   | ---  | ---      | ---         |

| `name` | _string_ |  true  | Name of the header containing the original downstream remote address, if present. |
| `failClosed` | _boolean_ |  false  | FailClosed is a switch used to control the flow of traffic when client IP detection<br />fails. If set to true, the listener will respond with 403 Forbidden when the client<br />IP address cannot be determined. |

#### CustomTag





_Appears in:_
- [ProxyTracing](#proxytracing)

| Field | Type | Required | Description |
| ---   | ---  | ---      | ---         |

| `type` | _[CustomTagType](#customtagtype)_ |  true  | Type defines the type of custom tag. |
| `literal` | _[LiteralCustomTag](#literalcustomtag)_ |  true  | Literal adds hard-coded value to each span.<br />It's required when the type is "Literal". |
| `environment` | _[EnvironmentCustomTag](#environmentcustomtag)_ |  true  | Environment adds value from environment variable to each span.<br />It's required when the type is "Environment". |
| `requestHeader` | _[RequestHeaderCustomTag](#requestheadercustomtag)_ |  true  | RequestHeader adds value from request header to each span.<br />It's required when the type is "RequestHeader". |

#### CustomTagType

_Underlying type:_ _string_



_Appears in:_
- [CustomTag](#customtag)



#### EnvironmentCustomTag



EnvironmentCustomTag adds value from environment variable to each span.

_Appears in:_
- [CustomTag](#customtag)

| Field | Type | Required | Description |
| ---   | ---  | ---      | ---         |

| `name` | _string_ |  true  | Name defines the name of the environment variable which to extract the value from. |
| `defaultValue` | _string_ |  false  | DefaultValue defines the default value to use if the environment variable is not set. |

#### EnvoyExtensionPolicy



EnvoyExtensionPolicy allows the user to configure various envoy extensibility options for the Gateway.

_Appears in:_
- [EnvoyExtensionPolicyList](#envoyextensionpolicylist)

| Field | Type | Required | Description |
| ---   | ---  | ---      | ---         |
| `apiVersion` | _string_ | |`gateway.envoyproxy.io/v1alpha1`
| `kind` | _string_ | |`EnvoyExtensionPolicy`

| `metadata` | _[ObjectMeta](https://kubernetes.io/docs/reference/generated/kubernetes-api/v1.26/#objectmeta-v1-meta)_ |  true  | Refer to Kubernetes API documentation for fields of `metadata`. |
| `spec` | _[EnvoyExtensionPolicySpec](#envoyextensionpolicyspec)_ |  true  | Spec defines the desired state of EnvoyExtensionPolicy. |

#### EnvoyExtensionPolicyList



EnvoyExtensionPolicyList contains a list of EnvoyExtensionPolicy resources.



| Field | Type | Required | Description |
| ---   | ---  | ---      | ---         |
| `apiVersion` | _string_ | |`gateway.envoyproxy.io/v1alpha1`
| `kind` | _string_ | |`EnvoyExtensionPolicyList`

| `metadata` | _[ListMeta](https://kubernetes.io/docs/reference/generated/kubernetes-api/v1.26/#listmeta-v1-meta)_ |  true  | Refer to Kubernetes API documentation for fields of `metadata`. |
| `items` | _[EnvoyExtensionPolicy](#envoyextensionpolicy) array_ |  true  |  |

#### EnvoyExtensionPolicySpec



EnvoyExtensionPolicySpec defines the desired state of EnvoyExtensionPolicy.

_Appears in:_
- [EnvoyExtensionPolicy](#envoyextensionpolicy)

| Field | Type | Required | Description |
| ---   | ---  | ---      | ---         |

| `targetRef` | _[PolicyTargetReferenceWithSectionName](https://gateway-api.sigs.k8s.io/reference/spec/#gateway.networking.k8s.io/v1alpha2.PolicyTargetReferenceWithSectionName)_ |  true  | TargetRef is the name of the Gateway resource this policy<br />is being attached to.<br />This Policy and the TargetRef MUST be in the same namespace<br />for this Policy to have effect and be applied to the Gateway.<br />TargetRef |
| `wasm` | _[Wasm](#wasm) array_ |  false  | WASM is a list of Wasm extensions to be loaded by the Gateway.<br />Order matters, as the extensions will be loaded in the order they are<br />defined in this list. |
| `extProc` | _[ExtProc](#extproc) array_ |  true  | ExtProc is an ordered list of external processing filters<br />that should added to the envoy filter chain |

#### EnvoyGateway



EnvoyGateway is the schema for the envoygateways API.



| Field | Type | Required | Description |
| ---   | ---  | ---      | ---         |
| `apiVersion` | _string_ | |`gateway.envoyproxy.io/v1alpha1`
| `kind` | _string_ | |`EnvoyGateway`

| `gateway` | _[Gateway](#gateway)_ |  false  | Gateway defines desired Gateway API specific configuration. If unset,<br />default configuration parameters will apply. |
| `provider` | _[EnvoyGatewayProvider](#envoygatewayprovider)_ |  false  | Provider defines the desired provider and provider-specific configuration.<br />If unspecified, the Kubernetes provider is used with default configuration<br />parameters. |
| `logging` | _[EnvoyGatewayLogging](#envoygatewaylogging)_ |  false  | Logging defines logging parameters for Envoy Gateway. |
| `admin` | _[EnvoyGatewayAdmin](#envoygatewayadmin)_ |  false  | Admin defines the desired admin related abilities.<br />If unspecified, the Admin is used with default configuration<br />parameters. |
| `telemetry` | _[EnvoyGatewayTelemetry](#envoygatewaytelemetry)_ |  false  | Telemetry defines the desired control plane telemetry related abilities.<br />If unspecified, the telemetry is used with default configuration. |
| `rateLimit` | _[RateLimit](#ratelimit)_ |  false  | RateLimit defines the configuration associated with the Rate Limit service<br />deployed by Envoy Gateway required to implement the Global Rate limiting<br />functionality. The specific rate limit service used here is the reference<br />implementation in Envoy. For more details visit https://github.com/envoyproxy/ratelimit.<br />This configuration is unneeded for "Local" rate limiting. |
| `extensionManager` | _[ExtensionManager](#extensionmanager)_ |  false  | ExtensionManager defines an extension manager to register for the Envoy Gateway Control Plane. |
| `extensionApis` | _[ExtensionAPISettings](#extensionapisettings)_ |  false  | ExtensionAPIs defines the settings related to specific Gateway API Extensions<br />implemented by Envoy Gateway |

#### EnvoyGatewayAdmin



EnvoyGatewayAdmin defines the Envoy Gateway Admin configuration.

_Appears in:_
- [EnvoyGateway](#envoygateway)
- [EnvoyGatewaySpec](#envoygatewayspec)

| Field | Type | Required | Description |
| ---   | ---  | ---      | ---         |

| `address` | _[EnvoyGatewayAdminAddress](#envoygatewayadminaddress)_ |  false  | Address defines the address of Envoy Gateway Admin Server. |
| `enableDumpConfig` | _boolean_ |  false  | EnableDumpConfig defines if enable dump config in Envoy Gateway logs. |
| `enablePprof` | _boolean_ |  false  | EnablePprof defines if enable pprof in Envoy Gateway Admin Server. |

#### EnvoyGatewayAdminAddress



EnvoyGatewayAdminAddress defines the Envoy Gateway Admin Address configuration.

_Appears in:_
- [EnvoyGatewayAdmin](#envoygatewayadmin)

| Field | Type | Required | Description |
| ---   | ---  | ---      | ---         |

| `port` | _integer_ |  false  | Port defines the port the admin server is exposed on. |
| `host` | _string_ |  false  | Host defines the admin server hostname. |

#### EnvoyGatewayCustomProvider



EnvoyGatewayCustomProvider defines configuration for the Custom provider.

_Appears in:_
- [EnvoyGatewayProvider](#envoygatewayprovider)

| Field | Type | Required | Description |
| ---   | ---  | ---      | ---         |

| `resource` | _[EnvoyGatewayResourceProvider](#envoygatewayresourceprovider)_ |  true  | Resource defines the desired resource provider.<br />This provider is used to specify the provider to be used<br />to retrieve the resource configurations such as Gateway API<br />resources |
| `infrastructure` | _[EnvoyGatewayInfrastructureProvider](#envoygatewayinfrastructureprovider)_ |  true  | Infrastructure defines the desired infrastructure provider.<br />This provider is used to specify the provider to be used<br />to provide an environment to deploy the out resources like<br />the Envoy Proxy data plane. |

#### EnvoyGatewayFileResourceProvider



EnvoyGatewayFileResourceProvider defines configuration for the File Resource provider.

_Appears in:_
- [EnvoyGatewayResourceProvider](#envoygatewayresourceprovider)

| Field | Type | Required | Description |
| ---   | ---  | ---      | ---         |

| `paths` | _string array_ |  true  | Paths are the paths to a directory or file containing the resource configuration.<br />Recursive sub directories are not currently supported. |

#### EnvoyGatewayHostInfrastructureProvider



EnvoyGatewayHostInfrastructureProvider defines configuration for the Host Infrastructure provider.

_Appears in:_
- [EnvoyGatewayInfrastructureProvider](#envoygatewayinfrastructureprovider)



#### EnvoyGatewayInfrastructureProvider



EnvoyGatewayInfrastructureProvider defines configuration for the Custom Infrastructure provider.

_Appears in:_
- [EnvoyGatewayCustomProvider](#envoygatewaycustomprovider)

| Field | Type | Required | Description |
| ---   | ---  | ---      | ---         |

| `type` | _[InfrastructureProviderType](#infrastructureprovidertype)_ |  true  | Type is the type of infrastructure providers to use. Supported types are "Host". |
| `host` | _[EnvoyGatewayHostInfrastructureProvider](#envoygatewayhostinfrastructureprovider)_ |  false  | Host defines the configuration of the Host provider. Host provides runtime<br />deployment of the data plane as a child process on the host environment. |

#### EnvoyGatewayKubernetesProvider



EnvoyGatewayKubernetesProvider defines configuration for the Kubernetes provider.

_Appears in:_
- [EnvoyGatewayProvider](#envoygatewayprovider)

| Field | Type | Required | Description |
| ---   | ---  | ---      | ---         |

| `rateLimitDeployment` | _[KubernetesDeploymentSpec](#kubernetesdeploymentspec)_ |  false  | RateLimitDeployment defines the desired state of the Envoy ratelimit deployment resource.<br />If unspecified, default settings for the managed Envoy ratelimit deployment resource<br />are applied. |
| `watch` | _[KubernetesWatchMode](#kuberneteswatchmode)_ |  false  | Watch holds configuration of which input resources should be watched and reconciled. |
| `deploy` | _[KubernetesDeployMode](#kubernetesdeploymode)_ |  false  | Deploy holds configuration of how output managed resources such as the Envoy Proxy data plane<br />should be deployed |
| `overwriteControlPlaneCerts` | _boolean_ |  false  | OverwriteControlPlaneCerts updates the secrets containing the control plane certs, when set. |
| `leaderElection` | _[LeaderElection](#leaderelection)_ |  false  | LeaderElection specifies the configuration for leader election.<br />If it's not set up, leader election will be active by default, using Kubernetes' standard settings. |

#### EnvoyGatewayLogComponent

_Underlying type:_ _string_

EnvoyGatewayLogComponent defines a component that supports a configured logging level.

_Appears in:_
- [EnvoyGatewayLogging](#envoygatewaylogging)



#### EnvoyGatewayLogging



EnvoyGatewayLogging defines logging for Envoy Gateway.

_Appears in:_
- [EnvoyGateway](#envoygateway)
- [EnvoyGatewaySpec](#envoygatewayspec)

| Field | Type | Required | Description |
| ---   | ---  | ---      | ---         |

| `level` | _object (keys:[EnvoyGatewayLogComponent](#envoygatewaylogcomponent), values:[LogLevel](#loglevel))_ |  true  | Level is the logging level. If unspecified, defaults to "info".<br />EnvoyGatewayLogComponent options: default/provider/gateway-api/xds-translator/xds-server/infrastructure/global-ratelimit.<br />LogLevel options: debug/info/error/warn. |

#### EnvoyGatewayMetricSink



EnvoyGatewayMetricSink defines control plane
metric sinks where metrics are sent to.

_Appears in:_
- [EnvoyGatewayMetrics](#envoygatewaymetrics)

| Field | Type | Required | Description |
| ---   | ---  | ---      | ---         |

| `type` | _[MetricSinkType](#metricsinktype)_ |  true  | Type defines the metric sink type.<br />EG control plane currently supports OpenTelemetry. |
| `openTelemetry` | _[EnvoyGatewayOpenTelemetrySink](#envoygatewayopentelemetrysink)_ |  true  | OpenTelemetry defines the configuration for OpenTelemetry sink.<br />It's required if the sink type is OpenTelemetry. |

#### EnvoyGatewayMetrics



EnvoyGatewayMetrics defines control plane push/pull metrics configurations.

_Appears in:_
- [EnvoyGatewayTelemetry](#envoygatewaytelemetry)

| Field | Type | Required | Description |
| ---   | ---  | ---      | ---         |

| `sinks` | _[EnvoyGatewayMetricSink](#envoygatewaymetricsink) array_ |  true  | Sinks defines the metric sinks where metrics are sent to. |
| `prometheus` | _[EnvoyGatewayPrometheusProvider](#envoygatewayprometheusprovider)_ |  true  | Prometheus defines the configuration for prometheus endpoint. |

#### EnvoyGatewayOpenTelemetrySink





_Appears in:_
- [EnvoyGatewayMetricSink](#envoygatewaymetricsink)

| Field | Type | Required | Description |
| ---   | ---  | ---      | ---         |

| `host` | _string_ |  true  | Host define the sink service hostname. |
| `protocol` | _string_ |  true  | Protocol define the sink service protocol. |
| `port` | _integer_ |  false  | Port defines the port the sink service is exposed on. |

#### EnvoyGatewayPrometheusProvider



EnvoyGatewayPrometheusProvider will expose prometheus endpoint in pull mode.

_Appears in:_
- [EnvoyGatewayMetrics](#envoygatewaymetrics)

| Field | Type | Required | Description |
| ---   | ---  | ---      | ---         |

| `disable` | _boolean_ |  true  | Disable defines if disables the prometheus metrics in pull mode. |

#### EnvoyGatewayProvider



EnvoyGatewayProvider defines the desired configuration of a provider.

_Appears in:_
- [EnvoyGateway](#envoygateway)
- [EnvoyGatewaySpec](#envoygatewayspec)

| Field | Type | Required | Description |
| ---   | ---  | ---      | ---         |

| `type` | _[ProviderType](#providertype)_ |  true  | Type is the type of provider to use. Supported types are "Kubernetes". |
| `kubernetes` | _[EnvoyGatewayKubernetesProvider](#envoygatewaykubernetesprovider)_ |  false  | Kubernetes defines the configuration of the Kubernetes provider. Kubernetes<br />provides runtime configuration via the Kubernetes API. |
| `custom` | _[EnvoyGatewayCustomProvider](#envoygatewaycustomprovider)_ |  false  | Custom defines the configuration for the Custom provider. This provider<br />allows you to define a specific resource provider and a infrastructure<br />provider. |

#### EnvoyGatewayResourceProvider



EnvoyGatewayResourceProvider defines configuration for the Custom Resource provider.

_Appears in:_
- [EnvoyGatewayCustomProvider](#envoygatewaycustomprovider)

| Field | Type | Required | Description |
| ---   | ---  | ---      | ---         |

| `type` | _[ResourceProviderType](#resourceprovidertype)_ |  true  | Type is the type of resource provider to use. Supported types are "File". |
| `file` | _[EnvoyGatewayFileResourceProvider](#envoygatewayfileresourceprovider)_ |  false  | File defines the configuration of the File provider. File provides runtime<br />configuration defined by one or more files. |

#### EnvoyGatewaySpec



EnvoyGatewaySpec defines the desired state of Envoy Gateway.

_Appears in:_
- [EnvoyGateway](#envoygateway)

| Field | Type | Required | Description |
| ---   | ---  | ---      | ---         |

| `gateway` | _[Gateway](#gateway)_ |  false  | Gateway defines desired Gateway API specific configuration. If unset,<br />default configuration parameters will apply. |
| `provider` | _[EnvoyGatewayProvider](#envoygatewayprovider)_ |  false  | Provider defines the desired provider and provider-specific configuration.<br />If unspecified, the Kubernetes provider is used with default configuration<br />parameters. |
| `logging` | _[EnvoyGatewayLogging](#envoygatewaylogging)_ |  false  | Logging defines logging parameters for Envoy Gateway. |
| `admin` | _[EnvoyGatewayAdmin](#envoygatewayadmin)_ |  false  | Admin defines the desired admin related abilities.<br />If unspecified, the Admin is used with default configuration<br />parameters. |
| `telemetry` | _[EnvoyGatewayTelemetry](#envoygatewaytelemetry)_ |  false  | Telemetry defines the desired control plane telemetry related abilities.<br />If unspecified, the telemetry is used with default configuration. |
| `rateLimit` | _[RateLimit](#ratelimit)_ |  false  | RateLimit defines the configuration associated with the Rate Limit service<br />deployed by Envoy Gateway required to implement the Global Rate limiting<br />functionality. The specific rate limit service used here is the reference<br />implementation in Envoy. For more details visit https://github.com/envoyproxy/ratelimit.<br />This configuration is unneeded for "Local" rate limiting. |
| `extensionManager` | _[ExtensionManager](#extensionmanager)_ |  false  | ExtensionManager defines an extension manager to register for the Envoy Gateway Control Plane. |
| `extensionApis` | _[ExtensionAPISettings](#extensionapisettings)_ |  false  | ExtensionAPIs defines the settings related to specific Gateway API Extensions<br />implemented by Envoy Gateway |

#### EnvoyGatewayTelemetry



EnvoyGatewayTelemetry defines telemetry configurations for envoy gateway control plane.
Control plane will focus on metrics observability telemetry and tracing telemetry later.

_Appears in:_
- [EnvoyGateway](#envoygateway)
- [EnvoyGatewaySpec](#envoygatewayspec)

| Field | Type | Required | Description |
| ---   | ---  | ---      | ---         |

| `metrics` | _[EnvoyGatewayMetrics](#envoygatewaymetrics)_ |  true  | Metrics defines metrics configuration for envoy gateway. |

#### EnvoyJSONPatchConfig



EnvoyJSONPatchConfig defines the configuration for patching a Envoy xDS Resource
using JSONPatch semantic

_Appears in:_
- [EnvoyPatchPolicySpec](#envoypatchpolicyspec)

| Field | Type | Required | Description |
| ---   | ---  | ---      | ---         |

| `type` | _[EnvoyResourceType](#envoyresourcetype)_ |  true  | Type is the typed URL of the Envoy xDS Resource |
| `name` | _string_ |  true  | Name is the name of the resource |
| `operation` | _[JSONPatchOperation](#jsonpatchoperation)_ |  true  | Patch defines the JSON Patch Operation |

#### EnvoyPatchPolicy



EnvoyPatchPolicy allows the user to modify the generated Envoy xDS
resources by Envoy Gateway using this patch API

_Appears in:_
- [EnvoyPatchPolicyList](#envoypatchpolicylist)

| Field | Type | Required | Description |
| ---   | ---  | ---      | ---         |
| `apiVersion` | _string_ | |`gateway.envoyproxy.io/v1alpha1`
| `kind` | _string_ | |`EnvoyPatchPolicy`

| `metadata` | _[ObjectMeta](https://kubernetes.io/docs/reference/generated/kubernetes-api/v1.26/#objectmeta-v1-meta)_ |  true  | Refer to Kubernetes API documentation for fields of `metadata`. |
| `spec` | _[EnvoyPatchPolicySpec](#envoypatchpolicyspec)_ |  true  | Spec defines the desired state of EnvoyPatchPolicy. |

#### EnvoyPatchPolicyList



EnvoyPatchPolicyList contains a list of EnvoyPatchPolicy resources.



| Field | Type | Required | Description |
| ---   | ---  | ---      | ---         |
| `apiVersion` | _string_ | |`gateway.envoyproxy.io/v1alpha1`
| `kind` | _string_ | |`EnvoyPatchPolicyList`

| `metadata` | _[ListMeta](https://kubernetes.io/docs/reference/generated/kubernetes-api/v1.26/#listmeta-v1-meta)_ |  true  | Refer to Kubernetes API documentation for fields of `metadata`. |
| `items` | _[EnvoyPatchPolicy](#envoypatchpolicy) array_ |  true  |  |

#### EnvoyPatchPolicySpec



EnvoyPatchPolicySpec defines the desired state of EnvoyPatchPolicy.

_Appears in:_
- [EnvoyPatchPolicy](#envoypatchpolicy)

| Field | Type | Required | Description |
| ---   | ---  | ---      | ---         |

| `type` | _[EnvoyPatchType](#envoypatchtype)_ |  true  | Type decides the type of patch.<br />Valid EnvoyPatchType values are "JSONPatch". |
| `jsonPatches` | _[EnvoyJSONPatchConfig](#envoyjsonpatchconfig) array_ |  false  | JSONPatch defines the JSONPatch configuration. |
| `targetRef` | _[PolicyTargetReference](#policytargetreference)_ |  true  | TargetRef is the name of the Gateway API resource this policy<br />is being attached to.<br />By default attaching to Gateway is supported and<br />when mergeGateways is enabled it should attach to GatewayClass.<br />This Policy and the TargetRef MUST be in the same namespace<br />for this Policy to have effect and be applied to the Gateway<br />TargetRef |
| `priority` | _integer_ |  true  | Priority of the EnvoyPatchPolicy.<br />If multiple EnvoyPatchPolicies are applied to the same<br />TargetRef, they will be applied in the ascending order of<br />the priority i.e. int32.min has the highest priority and<br />int32.max has the lowest priority.<br />Defaults to 0. |

#### EnvoyPatchType

_Underlying type:_ _string_

EnvoyPatchType specifies the types of Envoy patching mechanisms.

_Appears in:_
- [EnvoyPatchPolicySpec](#envoypatchpolicyspec)



#### EnvoyProxy



EnvoyProxy is the schema for the envoyproxies API.



| Field | Type | Required | Description |
| ---   | ---  | ---      | ---         |
| `apiVersion` | _string_ | |`gateway.envoyproxy.io/v1alpha1`
| `kind` | _string_ | |`EnvoyProxy`

| `metadata` | _[ObjectMeta](https://kubernetes.io/docs/reference/generated/kubernetes-api/v1.26/#objectmeta-v1-meta)_ |  true  | Refer to Kubernetes API documentation for fields of `metadata`. |
| `spec` | _[EnvoyProxySpec](#envoyproxyspec)_ |  true  | EnvoyProxySpec defines the desired state of EnvoyProxy. |

#### EnvoyProxyKubernetesProvider



EnvoyProxyKubernetesProvider defines configuration for the Kubernetes resource
provider.

_Appears in:_
- [EnvoyProxyProvider](#envoyproxyprovider)

| Field | Type | Required | Description |
| ---   | ---  | ---      | ---         |

| `envoyDeployment` | _[KubernetesDeploymentSpec](#kubernetesdeploymentspec)_ |  false  | EnvoyDeployment defines the desired state of the Envoy deployment resource.<br />If unspecified, default settings for the managed Envoy deployment resource<br />are applied. |
| `envoyService` | _[KubernetesServiceSpec](#kubernetesservicespec)_ |  false  | EnvoyService defines the desired state of the Envoy service resource.<br />If unspecified, default settings for the managed Envoy service resource<br />are applied. |
| `envoyHpa` | _[KubernetesHorizontalPodAutoscalerSpec](#kuberneteshorizontalpodautoscalerspec)_ |  false  | EnvoyHpa defines the Horizontal Pod Autoscaler settings for Envoy Proxy Deployment.<br />Once the HPA is being set, Replicas field from EnvoyDeployment will be ignored. |

#### EnvoyProxyProvider



EnvoyProxyProvider defines the desired state of a resource provider.

_Appears in:_
- [EnvoyProxySpec](#envoyproxyspec)

| Field | Type | Required | Description |
| ---   | ---  | ---      | ---         |

| `type` | _[ProviderType](#providertype)_ |  true  | Type is the type of resource provider to use. A resource provider provides<br />infrastructure resources for running the data plane, e.g. Envoy proxy, and<br />optional auxiliary control planes. Supported types are "Kubernetes". |
| `kubernetes` | _[EnvoyProxyKubernetesProvider](#envoyproxykubernetesprovider)_ |  false  | Kubernetes defines the desired state of the Kubernetes resource provider.<br />Kubernetes provides infrastructure resources for running the data plane,<br />e.g. Envoy proxy. If unspecified and type is "Kubernetes", default settings<br />for managed Kubernetes resources are applied. |

#### EnvoyProxySpec



EnvoyProxySpec defines the desired state of EnvoyProxy.

_Appears in:_
- [EnvoyProxy](#envoyproxy)

| Field | Type | Required | Description |
| ---   | ---  | ---      | ---         |

| `provider` | _[EnvoyProxyProvider](#envoyproxyprovider)_ |  false  | Provider defines the desired resource provider and provider-specific configuration.<br />If unspecified, the "Kubernetes" resource provider is used with default configuration<br />parameters. |
| `logging` | _[ProxyLogging](#proxylogging)_ |  true  | Logging defines logging parameters for managed proxies. |
| `telemetry` | _[ProxyTelemetry](#proxytelemetry)_ |  false  | Telemetry defines telemetry parameters for managed proxies. |
| `bootstrap` | _[ProxyBootstrap](#proxybootstrap)_ |  false  | Bootstrap defines the Envoy Bootstrap as a YAML string.<br />Visit https://www.envoyproxy.io/docs/envoy/latest/api-v3/config/bootstrap/v3/bootstrap.proto#envoy-v3-api-msg-config-bootstrap-v3-bootstrap<br />to learn more about the syntax.<br />If set, this is the Bootstrap configuration used for the managed Envoy Proxy fleet instead of the default Bootstrap configuration<br />set by Envoy Gateway.<br />Some fields within the Bootstrap that are required to communicate with the xDS Server (Envoy Gateway) and receive xDS resources<br />from it are not configurable and will result in the `EnvoyProxy` resource being rejected.<br />Backward compatibility across minor versions is not guaranteed.<br />We strongly recommend using `egctl x translate` to generate a `EnvoyProxy` resource with the `Bootstrap` field set to the default<br />Bootstrap configuration used. You can edit this configuration, and rerun `egctl x translate` to ensure there are no validation errors. |
| `concurrency` | _integer_ |  false  | Concurrency defines the number of worker threads to run. If unset, it defaults to<br />the number of cpuset threads on the platform. |
| `extraArgs` | _string array_ |  false  | ExtraArgs defines additional command line options that are provided to Envoy.<br />More info: https://www.envoyproxy.io/docs/envoy/latest/operations/cli#command-line-options<br />Note: some command line options are used internally(e.g. --log-level) so they cannot be provided here. |
| `mergeGateways` | _boolean_ |  false  | MergeGateways defines if Gateway resources should be merged onto the same Envoy Proxy Infrastructure.<br />Setting this field to true would merge all Gateway Listeners under the parent Gateway Class.<br />This means that the port, protocol and hostname tuple must be unique for every listener.<br />If a duplicate listener is detected, the newer listener (based on timestamp) will be rejected and its status will be updated with a "Accepted=False" condition. |
| `shutdown` | _[ShutdownConfig](#shutdownconfig)_ |  false  | Shutdown defines configuration for graceful envoy shutdown process. |



#### EnvoyResourceType

_Underlying type:_ _string_

EnvoyResourceType specifies the type URL of the Envoy resource.

_Appears in:_
- [EnvoyJSONPatchConfig](#envoyjsonpatchconfig)



#### ExtAuth



ExtAuth defines the configuration for External Authorization.

_Appears in:_
- [SecurityPolicySpec](#securitypolicyspec)

| Field | Type | Required | Description |
| ---   | ---  | ---      | ---         |

| `grpc` | _[GRPCExtAuthService](#grpcextauthservice)_ |  true  | GRPC defines the gRPC External Authorization service.<br />Either GRPCService or HTTPService must be specified,<br />and only one of them can be provided. |
| `http` | _[HTTPExtAuthService](#httpextauthservice)_ |  true  | HTTP defines the HTTP External Authorization service.<br />Either GRPCService or HTTPService must be specified,<br />and only one of them can be provided. |
| `headersToExtAuth` | _string array_ |  false  | HeadersToExtAuth defines the client request headers that will be included<br />in the request to the external authorization service.<br />Note: If not specified, the default behavior for gRPC and HTTP external<br />authorization services is different due to backward compatibility reasons.<br />All headers will be included in the check request to a gRPC authorization server.<br />Only the following headers will be included in the check request to an HTTP<br />authorization server: Host, Method, Path, Content-Length, and Authorization.<br />And these headers will always be included to the check request to an HTTP<br />authorization server by default, no matter whether they are specified<br />in HeadersToExtAuth or not. |
| `failOpen` | _boolean_ |  false  | FailOpen is a switch used to control the behavior when a response from the External Authorization service cannot be obtained.<br />If FailOpen is set to true, the system allows the traffic to pass through.<br />Otherwise, if it is set to false or not set (defaulting to false),<br />the system blocks the traffic and returns a HTTP 5xx error, reflecting a fail-closed approach.<br />This setting determines whether to prioritize accessibility over strict security in case of authorization service failure. |

#### ExtProc



ExtProc defines the configuration for External Processing filter.

_Appears in:_
- [EnvoyExtensionPolicySpec](#envoyextensionpolicyspec)

| Field | Type | Required | Description |
| ---   | ---  | ---      | ---         |
<<<<<<< HEAD
| `backendRef` | _[ExtProcBackendRef](#extprocbackendref)_ |  true  | BackendRef defines the configuration of the external processing service |
| `backendRefs` | _[BackendRef](#backendref) array_ |  false  | BackendRefs defines the configuration of the external processing service |
| `messageTimeout` | _[Duration](#duration)_ |  false  | MessageTimeout is the timeout for a response to be returned from the external processor<br />Default: 200ms |
| `failOpen` | _boolean_ |  false  | FailOpen defines if requests or responses that cannot be processed due to connectivity to the<br />external processor are terminated or passed-through.<br />Default: false |
=======
>>>>>>> 231b3b47

| `backendRef` | _[ExtProcBackendRef](#extprocbackendref)_ |  true  | Service defines the configuration of the external processing service |

#### ExtProcBackendRef



ExtProcService defines the gRPC External Processing service using the envoy grpc client
The processing request and response messages are defined in
https://www.envoyproxy.io/docs/envoy/latest/api-v3/service/ext_proc/v3/external_processor.proto

_Appears in:_
- [ExtProc](#extproc)

| Field | Type | Required | Description |
| ---   | ---  | ---      | ---         |

| `group` | _[Group](#group)_ |  false  | Group is the group of the referent. For example, "gateway.networking.k8s.io".<br />When unspecified or empty string, core API group is inferred. |
| `kind` | _[Kind](#kind)_ |  false  | Kind is the Kubernetes resource kind of the referent. For example<br />"Service".<br /><br />Defaults to "Service" when not specified.<br /><br />ExternalName services can refer to CNAME DNS records that may live<br />outside of the cluster and as such are difficult to reason about in<br />terms of conformance. They also may not be safe to forward to (see<br />CVE-2021-25740 for more information). Implementations SHOULD NOT<br />support ExternalName Services.<br /><br />Support: Core (Services with a type other than ExternalName)<br /><br />Support: Implementation-specific (Services with type ExternalName) |
| `name` | _[ObjectName](#objectname)_ |  true  | Name is the name of the referent. |
| `namespace` | _[Namespace](#namespace)_ |  false  | Namespace is the namespace of the backend. When unspecified, the local<br />namespace is inferred.<br /><br />Note that when a namespace different than the local namespace is specified,<br />a ReferenceGrant object is required in the referent namespace to allow that<br />namespace's owner to accept the reference. See the ReferenceGrant<br />documentation for details.<br /><br />Support: Core |
| `port` | _[PortNumber](#portnumber)_ |  false  | Port specifies the destination port number to use for this resource.<br />Port is required when the referent is a Kubernetes Service. In this<br />case, the port number is the service port number, not the target port.<br />For other resources, destination port might be derived from the referent<br />resource or this field. |

#### ExtensionAPISettings



ExtensionAPISettings defines the settings specific to Gateway API Extensions.

_Appears in:_
- [EnvoyGateway](#envoygateway)
- [EnvoyGatewaySpec](#envoygatewayspec)

| Field | Type | Required | Description |
| ---   | ---  | ---      | ---         |

| `enableEnvoyPatchPolicy` | _boolean_ |  true  | EnableEnvoyPatchPolicy enables Envoy Gateway to<br />reconcile and implement the EnvoyPatchPolicy resources. |

#### ExtensionHooks



ExtensionHooks defines extension hooks across all supported runners

_Appears in:_
- [ExtensionManager](#extensionmanager)

| Field | Type | Required | Description |
| ---   | ---  | ---      | ---         |

| `xdsTranslator` | _[XDSTranslatorHooks](#xdstranslatorhooks)_ |  true  | XDSTranslator defines all the supported extension hooks for the xds-translator runner |

#### ExtensionManager



ExtensionManager defines the configuration for registering an extension manager to
the Envoy Gateway control plane.

_Appears in:_
- [EnvoyGateway](#envoygateway)
- [EnvoyGatewaySpec](#envoygatewayspec)

| Field | Type | Required | Description |
| ---   | ---  | ---      | ---         |

| `resources` | _[GroupVersionKind](#groupversionkind) array_ |  false  | Resources defines the set of K8s resources the extension will handle. |
| `hooks` | _[ExtensionHooks](#extensionhooks)_ |  true  | Hooks defines the set of hooks the extension supports |
| `service` | _[ExtensionService](#extensionservice)_ |  true  | Service defines the configuration of the extension service that the Envoy<br />Gateway Control Plane will call through extension hooks. |

#### ExtensionService



ExtensionService defines the configuration for connecting to a registered extension service.

_Appears in:_
- [ExtensionManager](#extensionmanager)

| Field | Type | Required | Description |
| ---   | ---  | ---      | ---         |

| `host` | _string_ |  true  | Host define the extension service hostname. |
| `port` | _integer_ |  false  | Port defines the port the extension service is exposed on. |
| `tls` | _[ExtensionTLS](#extensiontls)_ |  false  | TLS defines TLS configuration for communication between Envoy Gateway and<br />the extension service. |

#### ExtensionTLS



ExtensionTLS defines the TLS configuration when connecting to an extension service

_Appears in:_
- [ExtensionService](#extensionservice)

| Field | Type | Required | Description |
| ---   | ---  | ---      | ---         |

| `certificateRef` | _[SecretObjectReference](https://gateway-api.sigs.k8s.io/references/spec/#gateway.networking.k8s.io/v1.SecretObjectReference)_ |  true  | CertificateRef contains a references to objects (Kubernetes objects or otherwise) that<br />contains a TLS certificate and private keys. These certificates are used to<br />establish a TLS handshake to the extension server.<br /><br />CertificateRef can only reference a Kubernetes Secret at this time. |

#### FaultInjection



FaultInjection defines the fault injection policy to be applied. This configuration can be used to
inject delays and abort requests to mimic failure scenarios such as service failures and overloads

_Appears in:_
- [BackendTrafficPolicySpec](#backendtrafficpolicyspec)

| Field | Type | Required | Description |
| ---   | ---  | ---      | ---         |

| `delay` | _[FaultInjectionDelay](#faultinjectiondelay)_ |  false  | If specified, a delay will be injected into the request. |
| `abort` | _[FaultInjectionAbort](#faultinjectionabort)_ |  false  | If specified, the request will be aborted if it meets the configuration criteria. |

#### FaultInjectionAbort



FaultInjectionAbort defines the abort fault injection configuration

_Appears in:_
- [FaultInjection](#faultinjection)

| Field | Type | Required | Description |
| ---   | ---  | ---      | ---         |

| `httpStatus` | _integer_ |  false  | StatusCode specifies the HTTP status code to be returned |
| `grpcStatus` | _integer_ |  false  | GrpcStatus specifies the GRPC status code to be returned |
| `percentage` | _float_ |  false  | Percentage specifies the percentage of requests to be aborted. Default 100%, if set 0, no requests will be aborted. Accuracy to 0.0001%. |

#### FaultInjectionDelay



FaultInjectionDelay defines the delay fault injection configuration

_Appears in:_
- [FaultInjection](#faultinjection)

| Field | Type | Required | Description |
| ---   | ---  | ---      | ---         |

| `fixedDelay` | _[Duration](https://kubernetes.io/docs/reference/generated/kubernetes-api/v1.26/#duration-v1-meta)_ |  true  | FixedDelay specifies the fixed delay duration |
| `percentage` | _float_ |  false  | Percentage specifies the percentage of requests to be delayed. Default 100%, if set 0, no requests will be delayed. Accuracy to 0.0001%. |

#### FileEnvoyProxyAccessLog





_Appears in:_
- [ProxyAccessLogSink](#proxyaccesslogsink)

| Field | Type | Required | Description |
| ---   | ---  | ---      | ---         |

| `path` | _string_ |  true  | Path defines the file path used to expose envoy access log(e.g. /dev/stdout). |

#### GRPCExtAuthService



GRPCExtAuthService defines the gRPC External Authorization service
The authorization request message is defined in
https://www.envoyproxy.io/docs/envoy/latest/api-v3/service/auth/v3/external_auth.proto

_Appears in:_
- [ExtAuth](#extauth)

| Field | Type | Required | Description |
| ---   | ---  | ---      | ---         |

| `backendRef` | _[BackendObjectReference](#backendobjectreference)_ |  true  | BackendRef references a Kubernetes object that represents the<br />backend server to which the authorization request will be sent.<br />Only service Kind is supported for now. |

#### Gateway



Gateway defines the desired Gateway API configuration of Envoy Gateway.

_Appears in:_
- [EnvoyGateway](#envoygateway)
- [EnvoyGatewaySpec](#envoygatewayspec)

| Field | Type | Required | Description |
| ---   | ---  | ---      | ---         |

| `controllerName` | _string_ |  false  | ControllerName defines the name of the Gateway API controller. If unspecified,<br />defaults to "gateway.envoyproxy.io/gatewayclass-controller". See the following<br />for additional details:<br />  https://gateway-api.sigs.k8s.io/reference/spec/#gateway.networking.k8s.io/v1.GatewayClass |

#### GlobalRateLimit



GlobalRateLimit defines global rate limit configuration.

_Appears in:_
- [RateLimitSpec](#ratelimitspec)

| Field | Type | Required | Description |
| ---   | ---  | ---      | ---         |

| `rules` | _[RateLimitRule](#ratelimitrule) array_ |  true  | Rules are a list of RateLimit selectors and limits. Each rule and its<br />associated limit is applied in a mutually exclusive way. If a request<br />matches multiple rules, each of their associated limits get applied, so a<br />single request might increase the rate limit counters for multiple rules<br />if selected. The rate limit service will return a logical OR of the individual<br />rate limit decisions of all matching rules. For example, if a request<br />matches two rules, one rate limited and one not, the final decision will be<br />to rate limit the request. |

#### GroupVersionKind



GroupVersionKind unambiguously identifies a Kind.
It can be converted to k8s.io/apimachinery/pkg/runtime/schema.GroupVersionKind

_Appears in:_
- [ExtensionManager](#extensionmanager)

| Field | Type | Required | Description |
| ---   | ---  | ---      | ---         |

| `group` | _string_ |  true  |  |
| `version` | _string_ |  true  |  |
| `kind` | _string_ |  true  |  |

#### GzipCompressor



GzipCompressor defines the config for the Gzip compressor.
The default values can be found here:
https://www.envoyproxy.io/docs/envoy/latest/api-v3/extensions/compression/gzip/compressor/v3/gzip.proto#extension-envoy-compression-gzip-compressor

_Appears in:_
- [Compression](#compression)



#### HTTP10Settings



HTTP10Settings provides HTTP/1.0 configuration on the listener.

_Appears in:_
- [HTTP1Settings](#http1settings)

| Field | Type | Required | Description |
| ---   | ---  | ---      | ---         |

| `useDefaultHost` | _boolean_ |  false  | UseDefaultHost defines if the HTTP/1.0 request is missing the Host header,<br />then the hostname associated with the listener should be injected into the<br />request.<br />If this is not set and an HTTP/1.0 request arrives without a host, then<br />it will be rejected. |

#### HTTP1Settings



HTTP1Settings provides HTTP/1 configuration on the listener.

_Appears in:_
- [ClientTrafficPolicySpec](#clienttrafficpolicyspec)

| Field | Type | Required | Description |
| ---   | ---  | ---      | ---         |

| `enableTrailers` | _boolean_ |  false  | EnableTrailers defines if HTTP/1 trailers should be proxied by Envoy. |
| `preserveHeaderCase` | _boolean_ |  false  | PreserveHeaderCase defines if Envoy should preserve the letter case of headers.<br />By default, Envoy will lowercase all the headers. |
| `http10` | _[HTTP10Settings](#http10settings)_ |  false  | HTTP10 turns on support for HTTP/1.0 and HTTP/0.9 requests. |

#### HTTP3Settings



HTTP3Settings provides HTTP/3 configuration on the listener.

_Appears in:_
- [ClientTrafficPolicySpec](#clienttrafficpolicyspec)



#### HTTPActiveHealthChecker



HTTPActiveHealthChecker defines the settings of http health check.

_Appears in:_
- [ActiveHealthCheck](#activehealthcheck)

| Field | Type | Required | Description |
| ---   | ---  | ---      | ---         |

| `path` | _string_ |  true  | Path defines the HTTP path that will be requested during health checking. |
| `method` | _string_ |  false  | Method defines the HTTP method used for health checking.<br />Defaults to GET |
| `expectedStatuses` | _[HTTPStatus](#httpstatus) array_ |  false  | ExpectedStatuses defines a list of HTTP response statuses considered healthy.<br />Defaults to 200 only |
| `expectedResponse` | _[ActiveHealthCheckPayload](#activehealthcheckpayload)_ |  false  | ExpectedResponse defines a list of HTTP expected responses to match. |

#### HTTPClientTimeout





_Appears in:_
- [ClientTimeout](#clienttimeout)

| Field | Type | Required | Description |
| ---   | ---  | ---      | ---         |

| `requestReceivedTimeout` | _[Duration](#duration)_ |  false  | RequestReceivedTimeout is the duration envoy waits for the complete request reception. This timer starts upon request<br />initiation and stops when either the last byte of the request is sent upstream or when the response begins. |
| `idleTimeout` | _[Duration](#duration)_ |  false  | IdleTimeout for an HTTP connection. Idle time is defined as a period in which there are no active requests in the connection.<br />Default: 1 hour. |

#### HTTPExtAuthService



HTTPExtAuthService defines the HTTP External Authorization service

_Appears in:_
- [ExtAuth](#extauth)

| Field | Type | Required | Description |
| ---   | ---  | ---      | ---         |

| `backendRef` | _[BackendObjectReference](#backendobjectreference)_ |  true  | BackendRef references a Kubernetes object that represents the<br />backend server to which the authorization request will be sent.<br />Only service Kind is supported for now. |
| `path` | _string_ |  true  | Path is the path of the HTTP External Authorization service.<br />If path is specified, the authorization request will be sent to that path,<br />or else the authorization request will be sent to the root path. |
| `headersToBackend` | _string array_ |  false  | HeadersToBackend are the authorization response headers that will be added<br />to the original client request before sending it to the backend server.<br />Note that coexisting headers will be overridden.<br />If not specified, no authorization response headers will be added to the<br />original client request. |

#### HTTPStatus

_Underlying type:_ _integer_

HTTPStatus defines the http status code.

_Appears in:_
- [HTTPActiveHealthChecker](#httpactivehealthchecker)
- [RetryOn](#retryon)



#### HTTPTimeout





_Appears in:_
- [Timeout](#timeout)

| Field | Type | Required | Description |
| ---   | ---  | ---      | ---         |

| `connectionIdleTimeout` | _[Duration](#duration)_ |  false  | The idle timeout for an HTTP connection. Idle time is defined as a period in which there are no active requests in the connection.<br />Default: 1 hour. |
| `maxConnectionDuration` | _[Duration](#duration)_ |  false  | The maximum duration of an HTTP connection.<br />Default: unlimited. |

#### HTTPWasmCodeSource



HTTPWasmCodeSource defines the HTTP URL containing the wasm code.

_Appears in:_
- [WasmCodeSource](#wasmcodesource)

| Field | Type | Required | Description |
| ---   | ---  | ---      | ---         |

| `url` | _string_ |  true  | URL is the URL containing the wasm code. |



#### HeaderMatchType

_Underlying type:_ _string_

HeaderMatchType specifies the semantics of how HTTP header values should be compared.
Valid HeaderMatchType values are "Exact", "RegularExpression", and "Distinct".

_Appears in:_
- [HeaderMatch](#headermatch)



#### HeaderSettings



HeaderSettings providess configuration options for headers on the listener.

_Appears in:_
- [ClientTrafficPolicySpec](#clienttrafficpolicyspec)

| Field | Type | Required | Description |
| ---   | ---  | ---      | ---         |

| `enableEnvoyHeaders` | _boolean_ |  false  | EnableEnvoyHeaders configures Envoy Proxy to add the "X-Envoy-" headers to requests<br />and responses. |
| `withUnderscoresAction` | _[WithUnderscoresAction](#withunderscoresaction)_ |  false  | WithUnderscoresAction configures the action to take when an HTTP header with underscores<br />is encountered. The default action is to reject the request. |

#### HealthCheck



HealthCheck configuration to decide which endpoints
are healthy and can be used for routing.

_Appears in:_
- [BackendTrafficPolicySpec](#backendtrafficpolicyspec)

| Field | Type | Required | Description |
| ---   | ---  | ---      | ---         |

| `active` | _[ActiveHealthCheck](#activehealthcheck)_ |  false  | Active health check configuration |
| `passive` | _[PassiveHealthCheck](#passivehealthcheck)_ |  false  | Passive passive check configuration |

#### ImageWasmCodeSource



ImageWasmCodeSource defines the OCI image containing the wasm code.

_Appears in:_
- [WasmCodeSource](#wasmcodesource)

| Field | Type | Required | Description |
| ---   | ---  | ---      | ---         |

| `url` | _string_ |  true  | URL is the URL of the OCI image. |
| `pullSecret` | _[SecretObjectReference](https://gateway-api.sigs.k8s.io/references/spec/#gateway.networking.k8s.io/v1.SecretObjectReference)_ |  true  | PullSecretRef is a reference to the secret containing the credentials to pull the image. |

#### InfrastructureProviderType

_Underlying type:_ _string_

InfrastructureProviderType defines the types of custom infrastructure providers supported by Envoy Gateway.

_Appears in:_
- [EnvoyGatewayInfrastructureProvider](#envoygatewayinfrastructureprovider)



#### JSONPatchOperation



JSONPatchOperation defines the JSON Patch Operation as defined in
https://datatracker.ietf.org/doc/html/rfc6902

_Appears in:_
- [EnvoyJSONPatchConfig](#envoyjsonpatchconfig)

| Field | Type | Required | Description |
| ---   | ---  | ---      | ---         |

| `op` | _[JSONPatchOperationType](#jsonpatchoperationtype)_ |  true  | Op is the type of operation to perform |
| `path` | _string_ |  true  | Path is the location of the target document/field where the operation will be performed<br />Refer to https://datatracker.ietf.org/doc/html/rfc6901 for more details. |
| `from` | _string_ |  false  | From is the source location of the value to be copied or moved. Only valid<br />for move or copy operations<br />Refer to https://datatracker.ietf.org/doc/html/rfc6901 for more details. |
| `value` | _[JSON](#json)_ |  false  | Value is the new value of the path location. The value is only used by<br />the `add` and `replace` operations. |

#### JSONPatchOperationType

_Underlying type:_ _string_

JSONPatchOperationType specifies the JSON Patch operations that can be performed.

_Appears in:_
- [JSONPatchOperation](#jsonpatchoperation)



#### JWT



JWT defines the configuration for JSON Web Token (JWT) authentication.

_Appears in:_
- [SecurityPolicySpec](#securitypolicyspec)

| Field | Type | Required | Description |
| ---   | ---  | ---      | ---         |

| `providers` | _[JWTProvider](#jwtprovider) array_ |  true  | Providers defines the JSON Web Token (JWT) authentication provider type.<br />When multiple JWT providers are specified, the JWT is considered valid if<br />any of the providers successfully validate the JWT. For additional details,<br />see https://www.envoyproxy.io/docs/envoy/latest/configuration/http/http_filters/jwt_authn_filter.html. |

#### JWTExtractor



JWTExtractor defines a custom JWT token extraction from HTTP request.
If specified, Envoy will extract the JWT token from the listed extractors (headers, cookies, or params) and validate each of them.
If any value extracted is found to be an invalid JWT, a 401 error will be returned.

_Appears in:_
- [JWTProvider](#jwtprovider)

| Field | Type | Required | Description |
| ---   | ---  | ---      | ---         |

| `headers` | _[JWTHeaderExtractor](#jwtheaderextractor) array_ |  false  | Headers represents a list of HTTP request headers to extract the JWT token from. |
| `cookies` | _string array_ |  false  | Cookies represents a list of cookie names to extract the JWT token from. |
| `params` | _string array_ |  false  | Params represents a list of query parameters to extract the JWT token from. |

#### JWTHeaderExtractor



JWTHeaderExtractor defines an HTTP header location to extract JWT token

_Appears in:_
- [JWTExtractor](#jwtextractor)

| Field | Type | Required | Description |
| ---   | ---  | ---      | ---         |

| `name` | _string_ |  true  | Name is the HTTP header name to retrieve the token |
| `valuePrefix` | _string_ |  false  | ValuePrefix is the prefix that should be stripped before extracting the token.<br />The format would be used by Envoy like "{ValuePrefix}<TOKEN>".<br />For example, "Authorization: Bearer <TOKEN>", then the ValuePrefix="Bearer " with a space at the end. |

#### JWTProvider



JWTProvider defines how a JSON Web Token (JWT) can be verified.

_Appears in:_
- [JWT](#jwt)

| Field | Type | Required | Description |
| ---   | ---  | ---      | ---         |

| `name` | _string_ |  true  | Name defines a unique name for the JWT provider. A name can have a variety of forms,<br />including RFC1123 subdomains, RFC 1123 labels, or RFC 1035 labels. |
| `issuer` | _string_ |  false  | Issuer is the principal that issued the JWT and takes the form of a URL or email address.<br />For additional details, see https://tools.ietf.org/html/rfc7519#section-4.1.1 for<br />URL format and https://rfc-editor.org/rfc/rfc5322.html for email format. If not provided,<br />the JWT issuer is not checked. |
| `audiences` | _string array_ |  false  | Audiences is a list of JWT audiences allowed access. For additional details, see<br />https://tools.ietf.org/html/rfc7519#section-4.1.3. If not provided, JWT audiences<br />are not checked. |
| `remoteJWKS` | _[RemoteJWKS](#remotejwks)_ |  true  | RemoteJWKS defines how to fetch and cache JSON Web Key Sets (JWKS) from a remote<br />HTTP/HTTPS endpoint. |
| `claimToHeaders` | _[ClaimToHeader](#claimtoheader) array_ |  false  | ClaimToHeaders is a list of JWT claims that must be extracted into HTTP request headers<br />For examples, following config:<br />The claim must be of type; string, int, double, bool. Array type claims are not supported |
| `recomputeRoute` | _boolean_ |  false  | RecomputeRoute clears the route cache and recalculates the routing decision.<br />This field must be enabled if the headers generated from the claim are used for<br />route matching decisions. If the recomputation selects a new route, features targeting<br />the new matched route will be applied. |
| `extractFrom` | _[JWTExtractor](#jwtextractor)_ |  false  | ExtractFrom defines different ways to extract the JWT token from HTTP request.<br />If empty, it defaults to extract JWT token from the Authorization HTTP request header using Bearer schema<br />or access_token from query parameters. |

#### KubernetesContainerSpec



KubernetesContainerSpec defines the desired state of the Kubernetes container resource.

_Appears in:_
- [KubernetesDeploymentSpec](#kubernetesdeploymentspec)

| Field | Type | Required | Description |
| ---   | ---  | ---      | ---         |

| `env` | _[EnvVar](https://kubernetes.io/docs/reference/generated/kubernetes-api/v1.26/#envvar-v1-core) array_ |  false  | List of environment variables to set in the container. |
| `resources` | _[ResourceRequirements](https://kubernetes.io/docs/reference/generated/kubernetes-api/v1.26/#resourcerequirements-v1-core)_ |  false  | Resources required by this container.<br />More info: https://kubernetes.io/docs/concepts/configuration/manage-resources-containers/ |
| `securityContext` | _[SecurityContext](https://kubernetes.io/docs/reference/generated/kubernetes-api/v1.26/#securitycontext-v1-core)_ |  false  | SecurityContext defines the security options the container should be run with.<br />If set, the fields of SecurityContext override the equivalent fields of PodSecurityContext.<br />More info: https://kubernetes.io/docs/tasks/configure-pod-container/security-context/ |
| `image` | _string_ |  false  | Image specifies the EnvoyProxy container image to be used, instead of the default image. |
| `volumeMounts` | _[VolumeMount](https://kubernetes.io/docs/reference/generated/kubernetes-api/v1.26/#volumemount-v1-core) array_ |  false  | VolumeMounts are volumes to mount into the container's filesystem.<br />Cannot be updated. |

#### KubernetesDeployMode



KubernetesDeployMode holds configuration for how to deploy managed resources such as the Envoy Proxy
data plane fleet.

_Appears in:_
- [EnvoyGatewayKubernetesProvider](#envoygatewaykubernetesprovider)



#### KubernetesDeploymentSpec



KubernetesDeploymentSpec defines the desired state of the Kubernetes deployment resource.

_Appears in:_
- [EnvoyGatewayKubernetesProvider](#envoygatewaykubernetesprovider)
- [EnvoyProxyKubernetesProvider](#envoyproxykubernetesprovider)

| Field | Type | Required | Description |
| ---   | ---  | ---      | ---         |

| `patch` | _[KubernetesPatchSpec](#kubernetespatchspec)_ |  false  | Patch defines how to perform the patch operation to deployment |
| `replicas` | _integer_ |  false  | Replicas is the number of desired pods. Defaults to 1. |
| `strategy` | _[DeploymentStrategy](https://kubernetes.io/docs/reference/generated/kubernetes-api/v1.26/#deploymentstrategy-v1-apps)_ |  false  | The deployment strategy to use to replace existing pods with new ones. |
| `pod` | _[KubernetesPodSpec](#kubernetespodspec)_ |  false  | Pod defines the desired specification of pod. |
| `container` | _[KubernetesContainerSpec](#kubernetescontainerspec)_ |  false  | Container defines the desired specification of main container. |
| `initContainers` | _[Container](https://kubernetes.io/docs/reference/generated/kubernetes-api/v1.26/#container-v1-core) array_ |  false  | List of initialization containers belonging to the pod.<br />More info: https://kubernetes.io/docs/concepts/workloads/pods/init-containers/ |

#### KubernetesHorizontalPodAutoscalerSpec



KubernetesHorizontalPodAutoscalerSpec defines Kubernetes Horizontal Pod Autoscaler settings of Envoy Proxy Deployment.
When HPA is enabled, it is recommended that the value in `KubernetesDeploymentSpec.replicas` be removed, otherwise
Envoy Gateway will revert back to this value every time reconciliation occurs.
See k8s.io.autoscaling.v2.HorizontalPodAutoScalerSpec.

_Appears in:_
- [EnvoyProxyKubernetesProvider](#envoyproxykubernetesprovider)

| Field | Type | Required | Description |
| ---   | ---  | ---      | ---         |

| `minReplicas` | _integer_ |  false  | minReplicas is the lower limit for the number of replicas to which the autoscaler<br />can scale down. It defaults to 1 replica. |
| `maxReplicas` | _integer_ |  true  | maxReplicas is the upper limit for the number of replicas to which the autoscaler can scale up.<br />It cannot be less that minReplicas. |
| `metrics` | _[MetricSpec](https://kubernetes.io/docs/reference/generated/kubernetes-api/v1.26/#metricspec-v2-autoscaling) array_ |  false  | metrics contains the specifications for which to use to calculate the<br />desired replica count (the maximum replica count across all metrics will<br />be used).<br />If left empty, it defaults to being based on CPU utilization with average on 80% usage. |
| `behavior` | _[HorizontalPodAutoscalerBehavior](https://kubernetes.io/docs/reference/generated/kubernetes-api/v1.26/#horizontalpodautoscalerbehavior-v2-autoscaling)_ |  false  | behavior configures the scaling behavior of the target<br />in both Up and Down directions (scaleUp and scaleDown fields respectively).<br />If not set, the default HPAScalingRules for scale up and scale down are used.<br />See k8s.io.autoscaling.v2.HorizontalPodAutoScalerBehavior. |

#### KubernetesPatchSpec



KubernetesPatchSpec defines how to perform the patch operation

_Appears in:_
- [KubernetesDeploymentSpec](#kubernetesdeploymentspec)
- [KubernetesServiceSpec](#kubernetesservicespec)

| Field | Type | Required | Description |
| ---   | ---  | ---      | ---         |

| `type` | _[MergeType](#mergetype)_ |  false  | Type is the type of merge operation to perform<br /><br />By default, StrategicMerge is used as the patch type. |
| `value` | _[JSON](#json)_ |  true  | Object contains the raw configuration for merged object |

#### KubernetesPodSpec



KubernetesPodSpec defines the desired state of the Kubernetes pod resource.

_Appears in:_
- [KubernetesDeploymentSpec](#kubernetesdeploymentspec)

| Field | Type | Required | Description |
| ---   | ---  | ---      | ---         |

| `annotations` | _object (keys:string, values:string)_ |  false  | Annotations are the annotations that should be appended to the pods.<br />By default, no pod annotations are appended. |
| `labels` | _object (keys:string, values:string)_ |  false  | Labels are the additional labels that should be tagged to the pods.<br />By default, no additional pod labels are tagged. |
| `securityContext` | _[PodSecurityContext](https://kubernetes.io/docs/reference/generated/kubernetes-api/v1.26/#podsecuritycontext-v1-core)_ |  false  | SecurityContext holds pod-level security attributes and common container settings.<br />Optional: Defaults to empty.  See type description for default values of each field. |
| `affinity` | _[Affinity](https://kubernetes.io/docs/reference/generated/kubernetes-api/v1.26/#affinity-v1-core)_ |  false  | If specified, the pod's scheduling constraints. |
| `tolerations` | _[Toleration](https://kubernetes.io/docs/reference/generated/kubernetes-api/v1.26/#toleration-v1-core) array_ |  false  | If specified, the pod's tolerations. |
| `volumes` | _[Volume](https://kubernetes.io/docs/reference/generated/kubernetes-api/v1.26/#volume-v1-core) array_ |  false  | Volumes that can be mounted by containers belonging to the pod.<br />More info: https://kubernetes.io/docs/concepts/storage/volumes |
| `imagePullSecrets` | _[LocalObjectReference](https://kubernetes.io/docs/reference/generated/kubernetes-api/v1.26/#localobjectreference-v1-core) array_ |  false  | ImagePullSecrets is an optional list of references to secrets<br />in the same namespace to use for pulling any of the images used by this PodSpec.<br />If specified, these secrets will be passed to individual puller implementations for them to use.<br />More info: https://kubernetes.io/docs/concepts/containers/images#specifying-imagepullsecrets-on-a-pod |
| `nodeSelector` | _object (keys:string, values:string)_ |  false  | NodeSelector is a selector which must be true for the pod to fit on a node.<br />Selector which must match a node's labels for the pod to be scheduled on that node.<br />More info: https://kubernetes.io/docs/concepts/configuration/assign-pod-node/ |
| `topologySpreadConstraints` | _[TopologySpreadConstraint](https://kubernetes.io/docs/reference/generated/kubernetes-api/v1.26/#topologyspreadconstraint-v1-core) array_ |  false  | TopologySpreadConstraints describes how a group of pods ought to spread across topology<br />domains. Scheduler will schedule pods in a way which abides by the constraints.<br />All topologySpreadConstraints are ANDed. |

#### KubernetesServiceSpec



KubernetesServiceSpec defines the desired state of the Kubernetes service resource.

_Appears in:_
- [EnvoyProxyKubernetesProvider](#envoyproxykubernetesprovider)

| Field | Type | Required | Description |
| ---   | ---  | ---      | ---         |

| `annotations` | _object (keys:string, values:string)_ |  false  | Annotations that should be appended to the service.<br />By default, no annotations are appended. |
| `type` | _[ServiceType](#servicetype)_ |  false  | Type determines how the Service is exposed. Defaults to LoadBalancer.<br />Valid options are ClusterIP, LoadBalancer and NodePort.<br />"LoadBalancer" means a service will be exposed via an external load balancer (if the cloud provider supports it).<br />"ClusterIP" means a service will only be accessible inside the cluster, via the cluster IP.<br />"NodePort" means a service will be exposed on a static Port on all Nodes of the cluster. |
| `loadBalancerClass` | _string_ |  false  | LoadBalancerClass, when specified, allows for choosing the LoadBalancer provider<br />implementation if more than one are available or is otherwise expected to be specified |
| `allocateLoadBalancerNodePorts` | _boolean_ |  false  | AllocateLoadBalancerNodePorts defines if NodePorts will be automatically allocated for<br />services with type LoadBalancer. Default is "true". It may be set to "false" if the cluster<br />load-balancer does not rely on NodePorts. If the caller requests specific NodePorts (by specifying a<br />value), those requests will be respected, regardless of this field. This field may only be set for<br />services with type LoadBalancer and will be cleared if the type is changed to any other type. |
| `loadBalancerIP` | _string_ |  false  | LoadBalancerIP defines the IP Address of the underlying load balancer service. This field<br />may be ignored if the load balancer provider does not support this feature.<br />This field has been deprecated in Kubernetes, but it is still used for setting the IP Address in some cloud<br />providers such as GCP. |
| `externalTrafficPolicy` | _[ServiceExternalTrafficPolicy](#serviceexternaltrafficpolicy)_ |  false  | ExternalTrafficPolicy determines the externalTrafficPolicy for the Envoy Service. Valid options<br />are Local and Cluster. Default is "Local". "Local" means traffic will only go to pods on the node<br />receiving the traffic. "Cluster" means connections are loadbalanced to all pods in the cluster. |
| `patch` | _[KubernetesPatchSpec](#kubernetespatchspec)_ |  false  | Patch defines how to perform the patch operation to the service |

#### KubernetesWatchMode



KubernetesWatchMode holds the configuration for which input resources to watch and reconcile.

_Appears in:_
- [EnvoyGatewayKubernetesProvider](#envoygatewaykubernetesprovider)

| Field | Type | Required | Description |
| ---   | ---  | ---      | ---         |

| `type` | _[KubernetesWatchModeType](#kuberneteswatchmodetype)_ |  true  | Type indicates what watch mode to use. KubernetesWatchModeTypeNamespaces and<br />KubernetesWatchModeTypeNamespaceSelector are currently supported<br />By default, when this field is unset or empty, Envoy Gateway will watch for input namespaced resources<br />from all namespaces. |
| `namespaces` | _string array_ |  true  | Namespaces holds the list of namespaces that Envoy Gateway will watch for namespaced scoped<br />resources such as Gateway, HTTPRoute and Service.<br />Note that Envoy Gateway will continue to reconcile relevant cluster scoped resources such as<br />GatewayClass that it is linked to. Precisely one of Namespaces and NamespaceSelector must be set. |
| `namespaceSelector` | _[LabelSelector](https://kubernetes.io/docs/reference/generated/kubernetes-api/v1.26/#labelselector-v1-meta)_ |  true  | NamespaceSelector holds the label selector used to dynamically select namespaces.<br />Envoy Gateway will watch for namespaces matching the specified label selector.<br />Precisely one of Namespaces and NamespaceSelector must be set. |

#### KubernetesWatchModeType

_Underlying type:_ _string_

KubernetesWatchModeType defines the type of KubernetesWatchMode

_Appears in:_
- [KubernetesWatchMode](#kuberneteswatchmode)



#### LeaderElection



LeaderElection defines the desired leader election settings.

_Appears in:_
- [EnvoyGatewayKubernetesProvider](#envoygatewaykubernetesprovider)

| Field | Type | Required | Description |
| ---   | ---  | ---      | ---         |

| `leaseDuration` | _[Duration](#duration)_ |  true  | LeaseDuration defines the time non-leader contenders will wait before attempting to claim leadership.<br />It's based on the timestamp of the last acknowledged signal. The default setting is 15 seconds. |
| `renewDeadline` | _[Duration](#duration)_ |  true  | RenewDeadline represents the time frame within which the current leader will attempt to renew its leadership<br />status before relinquishing its position. The default setting is 10 seconds. |
| `retryPeriod` | _[Duration](#duration)_ |  true  | RetryPeriod denotes the interval at which LeaderElector clients should perform action retries.<br />The default setting is 2 seconds. |
| `disable` | _boolean_ |  true  | Disable provides the option to turn off leader election, which is enabled by default. |

#### LiteralCustomTag



LiteralCustomTag adds hard-coded value to each span.

_Appears in:_
- [CustomTag](#customtag)

| Field | Type | Required | Description |
| ---   | ---  | ---      | ---         |

| `value` | _string_ |  true  | Value defines the hard-coded value to add to each span. |

#### LoadBalancer



LoadBalancer defines the load balancer policy to be applied.

_Appears in:_
- [BackendTrafficPolicySpec](#backendtrafficpolicyspec)

| Field | Type | Required | Description |
| ---   | ---  | ---      | ---         |

| `type` | _[LoadBalancerType](#loadbalancertype)_ |  true  | Type decides the type of Load Balancer policy.<br />Valid LoadBalancerType values are<br />"ConsistentHash",<br />"LeastRequest",<br />"Random",<br />"RoundRobin", |
| `consistentHash` | _[ConsistentHash](#consistenthash)_ |  false  | ConsistentHash defines the configuration when the load balancer type is<br />set to ConsistentHash |
| `slowStart` | _[SlowStart](#slowstart)_ |  false  | SlowStart defines the configuration related to the slow start load balancer policy.<br />If set, during slow start window, traffic sent to the newly added hosts will gradually increase.<br />Currently this is only supported for RoundRobin and LeastRequest load balancers |

#### LoadBalancerType

_Underlying type:_ _string_

LoadBalancerType specifies the types of LoadBalancer.

_Appears in:_
- [LoadBalancer](#loadbalancer)



#### LocalRateLimit



LocalRateLimit defines local rate limit configuration.

_Appears in:_
- [RateLimitSpec](#ratelimitspec)

| Field | Type | Required | Description |
| ---   | ---  | ---      | ---         |

| `rules` | _[RateLimitRule](#ratelimitrule) array_ |  false  | Rules are a list of RateLimit selectors and limits. If a request matches<br />multiple rules, the strictest limit is applied. For example, if a request<br />matches two rules, one with 10rps and one with 20rps, the final limit will<br />be based on the rule with 10rps. |

#### LogLevel

_Underlying type:_ _string_

LogLevel defines a log level for Envoy Gateway and EnvoyProxy system logs.

_Appears in:_
- [EnvoyGatewayLogging](#envoygatewaylogging)
- [ProxyLogging](#proxylogging)





#### MetricSinkType

_Underlying type:_ _string_



_Appears in:_
- [EnvoyGatewayMetricSink](#envoygatewaymetricsink)
- [ProxyMetricSink](#proxymetricsink)



#### OIDC



OIDC defines the configuration for the OpenID Connect (OIDC) authentication.

_Appears in:_
- [SecurityPolicySpec](#securitypolicyspec)

| Field | Type | Required | Description |
| ---   | ---  | ---      | ---         |

| `provider` | _[OIDCProvider](#oidcprovider)_ |  true  | The OIDC Provider configuration. |
| `clientID` | _string_ |  true  | The client ID to be used in the OIDC<br />[Authentication Request](https://openid.net/specs/openid-connect-core-1_0.html#AuthRequest). |
| `clientSecret` | _[SecretObjectReference](https://gateway-api.sigs.k8s.io/references/spec/#gateway.networking.k8s.io/v1.SecretObjectReference)_ |  true  | The Kubernetes secret which contains the OIDC client secret to be used in the<br />[Authentication Request](https://openid.net/specs/openid-connect-core-1_0.html#AuthRequest).<br /><br />This is an Opaque secret. The client secret should be stored in the key<br />"client-secret". |
| `scopes` | _string array_ |  false  | The OIDC scopes to be used in the<br />[Authentication Request](https://openid.net/specs/openid-connect-core-1_0.html#AuthRequest).<br />The "openid" scope is always added to the list of scopes if not already<br />specified. |
| `resources` | _string array_ |  false  | The OIDC resources to be used in the<br />[Authentication Request](https://openid.net/specs/openid-connect-core-1_0.html#AuthRequest). |
| `redirectURL` | _string_ |  true  | The redirect URL to be used in the OIDC<br />[Authentication Request](https://openid.net/specs/openid-connect-core-1_0.html#AuthRequest).<br />If not specified, uses the default redirect URI "%REQ(x-forwarded-proto)%://%REQ(:authority)%/oauth2/callback" |
| `logoutPath` | _string_ |  true  | The path to log a user out, clearing their credential cookies.<br />If not specified, uses a default logout path "/logout" |

#### OIDCProvider



OIDCProvider defines the OIDC Provider configuration.

_Appears in:_
- [OIDC](#oidc)

| Field | Type | Required | Description |
| ---   | ---  | ---      | ---         |

| `issuer` | _string_ |  true  | The OIDC Provider's [issuer identifier](https://openid.net/specs/openid-connect-discovery-1_0.html#IssuerDiscovery).<br />Issuer MUST be a URI RFC 3986 [RFC3986] with a scheme component that MUST<br />be https, a host component, and optionally, port and path components and<br />no query or fragment components. |
| `authorizationEndpoint` | _string_ |  false  | The OIDC Provider's [authorization endpoint](https://openid.net/specs/openid-connect-core-1_0.html#AuthorizationEndpoint).<br />If not provided, EG will try to discover it from the provider's [Well-Known Configuration Endpoint](https://openid.net/specs/openid-connect-discovery-1_0.html#ProviderConfigurationResponse). |
| `tokenEndpoint` | _string_ |  false  | The OIDC Provider's [token endpoint](https://openid.net/specs/openid-connect-core-1_0.html#TokenEndpoint).<br />If not provided, EG will try to discover it from the provider's [Well-Known Configuration Endpoint](https://openid.net/specs/openid-connect-discovery-1_0.html#ProviderConfigurationResponse). |

#### OpenTelemetryEnvoyProxyAccessLog



OpenTelemetryEnvoyProxyAccessLog defines the OpenTelemetry access log sink.

_Appears in:_
- [ProxyAccessLogSink](#proxyaccesslogsink)

| Field | Type | Required | Description |
| ---   | ---  | ---      | ---         |

| `host` | _string_ |  false  | Host define the extension service hostname.<br />Deprecated: Use BackendRef instead. |
| `port` | _integer_ |  false  | Port defines the port the extension service is exposed on.<br />Deprecated: Use BackendRef instead. |
| `backendRefs` | _[BackendRef](#backendref) array_ |  false  | BackendRefs references a Kubernetes object that represents the<br />backend server to which the accesslog will be sent.<br />Only service Kind is supported for now. |
| `resources` | _object (keys:string, values:string)_ |  false  | Resources is a set of labels that describe the source of a log entry, including envoy node info.<br />It's recommended to follow [semantic conventions](https://opentelemetry.io/docs/reference/specification/resource/semantic_conventions/). |

#### Origin

_Underlying type:_ _string_

Origin is defined by the scheme (protocol), hostname (domain), and port of
the URL used to access it. The hostname can be "precise" which is just the
domain name or "wildcard" which is a domain name prefixed with a single
wildcard label such as "*.example.com".
In addition to that a single wildcard (with or without scheme) can be
configured to match any origin.


For example, the following are valid origins:
- https://foo.example.com
- https://*.example.com
- http://foo.example.com:8080
- http://*.example.com:8080
- https://*

_Appears in:_
- [CORS](#cors)



#### PassiveHealthCheck



PassiveHealthCheck defines the configuration for passive health checks in the context of Envoy's Outlier Detection,
see https://www.envoyproxy.io/docs/envoy/latest/intro/arch_overview/upstream/outlier

_Appears in:_
- [HealthCheck](#healthcheck)

| Field | Type | Required | Description |
| ---   | ---  | ---      | ---         |

| `splitExternalLocalOriginErrors` | _boolean_ |  false  | SplitExternalLocalOriginErrors enables splitting of errors between external and local origin. |
| `interval` | _[Duration](https://kubernetes.io/docs/reference/generated/kubernetes-api/v1.26/#duration-v1-meta)_ |  false  | Interval defines the time between passive health checks. |
| `consecutiveLocalOriginFailures` | _integer_ |  false  | ConsecutiveLocalOriginFailures sets the number of consecutive local origin failures triggering ejection.<br />Parameter takes effect only when split_external_local_origin_errors is set to true. |
| `consecutiveGatewayErrors` | _integer_ |  false  | ConsecutiveGatewayErrors sets the number of consecutive gateway errors triggering ejection. |
| `consecutive5XxErrors` | _integer_ |  false  | Consecutive5xxErrors sets the number of consecutive 5xx errors triggering ejection. |
| `baseEjectionTime` | _[Duration](https://kubernetes.io/docs/reference/generated/kubernetes-api/v1.26/#duration-v1-meta)_ |  false  | BaseEjectionTime defines the base duration for which a host will be ejected on consecutive failures. |
| `maxEjectionPercent` | _integer_ |  false  | MaxEjectionPercent sets the maximum percentage of hosts in a cluster that can be ejected. |

#### PathEscapedSlashAction

_Underlying type:_ _string_

PathEscapedSlashAction determines the action for requests that contain %2F, %2f, %5C, or %5c
sequences in the URI path.

_Appears in:_
- [PathSettings](#pathsettings)



#### PathSettings



PathSettings provides settings that managing how the incoming path set by clients is handled.

_Appears in:_
- [ClientTrafficPolicySpec](#clienttrafficpolicyspec)

| Field | Type | Required | Description |
| ---   | ---  | ---      | ---         |

| `escapedSlashesAction` | _[PathEscapedSlashAction](#pathescapedslashaction)_ |  false  | EscapedSlashesAction determines how %2f, %2F, %5c, or %5C sequences in the path URI<br />should be handled.<br />The default is UnescapeAndRedirect. |
| `disableMergeSlashes` | _boolean_ |  false  | DisableMergeSlashes allows disabling the default configuration of merging adjacent<br />slashes in the path.<br />Note that slash merging is not part of the HTTP spec and is provided for convenience. |

#### PerRetryPolicy





_Appears in:_
- [Retry](#retry)

| Field | Type | Required | Description |
| ---   | ---  | ---      | ---         |

| `timeout` | _[Duration](https://kubernetes.io/docs/reference/generated/kubernetes-api/v1.26/#duration-v1-meta)_ |  false  | Timeout is the timeout per retry attempt. |
| `backOff` | _[BackOffPolicy](#backoffpolicy)_ |  false  | Backoff is the backoff policy to be applied per retry attempt. gateway uses a fully jittered exponential<br />back-off algorithm for retries. For additional details,<br />see https://www.envoyproxy.io/docs/envoy/latest/configuration/http/http_filters/router_filter#config-http-filters-router-x-envoy-max-retries |

#### ProviderType

_Underlying type:_ _string_

ProviderType defines the types of providers supported by Envoy Gateway.

_Appears in:_
- [EnvoyGatewayProvider](#envoygatewayprovider)
- [EnvoyProxyProvider](#envoyproxyprovider)



#### ProxyAccessLog





_Appears in:_
- [ProxyTelemetry](#proxytelemetry)

| Field | Type | Required | Description |
| ---   | ---  | ---      | ---         |

| `disable` | _boolean_ |  true  | Disable disables access logging for managed proxies if set to true. |
| `settings` | _[ProxyAccessLogSetting](#proxyaccesslogsetting) array_ |  false  | Settings defines accesslog settings for managed proxies.<br />If unspecified, will send default format to stdout. |

#### ProxyAccessLogFormat



ProxyAccessLogFormat defines the format of accesslog.
By default accesslogs are written to standard output.

_Appears in:_
- [ProxyAccessLogSetting](#proxyaccesslogsetting)

| Field | Type | Required | Description |
| ---   | ---  | ---      | ---         |

| `type` | _[ProxyAccessLogFormatType](#proxyaccesslogformattype)_ |  true  | Type defines the type of accesslog format. |
| `text` | _string_ |  false  | Text defines the text accesslog format, following Envoy accesslog formatting,<br />It's required when the format type is "Text".<br />Envoy [command operators](https://www.envoyproxy.io/docs/envoy/latest/configuration/observability/access_log/usage#command-operators) may be used in the format.<br />The [format string documentation](https://www.envoyproxy.io/docs/envoy/latest/configuration/observability/access_log/usage#config-access-log-format-strings) provides more information. |
| `json` | _object (keys:string, values:string)_ |  false  | JSON is additional attributes that describe the specific event occurrence.<br />Structured format for the envoy access logs. Envoy [command operators](https://www.envoyproxy.io/docs/envoy/latest/configuration/observability/access_log/usage#command-operators)<br />can be used as values for fields within the Struct.<br />It's required when the format type is "JSON". |

#### ProxyAccessLogFormatType

_Underlying type:_ _string_



_Appears in:_
- [ProxyAccessLogFormat](#proxyaccesslogformat)



#### ProxyAccessLogSetting





_Appears in:_
- [ProxyAccessLog](#proxyaccesslog)

| Field | Type | Required | Description |
| ---   | ---  | ---      | ---         |

| `format` | _[ProxyAccessLogFormat](#proxyaccesslogformat)_ |  true  | Format defines the format of accesslog. |
| `sinks` | _[ProxyAccessLogSink](#proxyaccesslogsink) array_ |  true  | Sinks defines the sinks of accesslog. |

#### ProxyAccessLogSink



ProxyAccessLogSink defines the sink of accesslog.

_Appears in:_
- [ProxyAccessLogSetting](#proxyaccesslogsetting)

| Field | Type | Required | Description |
| ---   | ---  | ---      | ---         |

| `type` | _[ProxyAccessLogSinkType](#proxyaccesslogsinktype)_ |  true  | Type defines the type of accesslog sink. |
| `file` | _[FileEnvoyProxyAccessLog](#fileenvoyproxyaccesslog)_ |  false  | File defines the file accesslog sink. |
| `openTelemetry` | _[OpenTelemetryEnvoyProxyAccessLog](#opentelemetryenvoyproxyaccesslog)_ |  false  | OpenTelemetry defines the OpenTelemetry accesslog sink. |

#### ProxyAccessLogSinkType

_Underlying type:_ _string_



_Appears in:_
- [ProxyAccessLogSink](#proxyaccesslogsink)



#### ProxyBootstrap



ProxyBootstrap defines Envoy Bootstrap configuration.

_Appears in:_
- [EnvoyProxySpec](#envoyproxyspec)

| Field | Type | Required | Description |
| ---   | ---  | ---      | ---         |

| `type` | _[BootstrapType](#bootstraptype)_ |  false  | Type is the type of the bootstrap configuration, it should be either Replace or Merge.<br />If unspecified, it defaults to Replace. |
| `value` | _string_ |  true  | Value is a YAML string of the bootstrap. |

#### ProxyLogComponent

_Underlying type:_ _string_

ProxyLogComponent defines a component that supports a configured logging level.

_Appears in:_
- [ProxyLogging](#proxylogging)



#### ProxyLogging



ProxyLogging defines logging parameters for managed proxies.

_Appears in:_
- [EnvoyProxySpec](#envoyproxyspec)

| Field | Type | Required | Description |
| ---   | ---  | ---      | ---         |

| `level` | _object (keys:[ProxyLogComponent](#proxylogcomponent), values:[LogLevel](#loglevel))_ |  true  | Level is a map of logging level per component, where the component is the key<br />and the log level is the value. If unspecified, defaults to "default: warn". |

#### ProxyMetricSink



ProxyMetricSink defines the sink of metrics.
Default metrics sink is OpenTelemetry.

_Appears in:_
- [ProxyMetrics](#proxymetrics)

| Field | Type | Required | Description |
| ---   | ---  | ---      | ---         |

| `type` | _[MetricSinkType](#metricsinktype)_ |  true  | Type defines the metric sink type.<br />EG currently only supports OpenTelemetry. |
| `openTelemetry` | _[ProxyOpenTelemetrySink](#proxyopentelemetrysink)_ |  false  | OpenTelemetry defines the configuration for OpenTelemetry sink.<br />It's required if the sink type is OpenTelemetry. |

#### ProxyMetrics





_Appears in:_
- [ProxyTelemetry](#proxytelemetry)

| Field | Type | Required | Description |
| ---   | ---  | ---      | ---         |

| `prometheus` | _[ProxyPrometheusProvider](#proxyprometheusprovider)_ |  true  | Prometheus defines the configuration for Admin endpoint `/stats/prometheus`. |
| `sinks` | _[ProxyMetricSink](#proxymetricsink) array_ |  true  | Sinks defines the metric sinks where metrics are sent to. |
| `matches` | _[StringMatch](#stringmatch) array_ |  true  | Matches defines configuration for selecting specific metrics instead of generating all metrics stats<br />that are enabled by default. This helps reduce CPU and memory overhead in Envoy, but eliminating some stats<br />may after critical functionality. Here are the stats that we strongly recommend not disabling:<br />`cluster_manager.warming_clusters`, `cluster.<cluster_name>.membership_total`,`cluster.<cluster_name>.membership_healthy`,<br />`cluster.<cluster_name>.membership_degraded`，reference  https://github.com/envoyproxy/envoy/issues/9856,<br />https://github.com/envoyproxy/envoy/issues/14610 |
| `enableVirtualHostStats` | _boolean_ |  true  | EnableVirtualHostStats enables envoy stat metrics for virtual hosts. |

#### ProxyOpenTelemetrySink



ProxyOpenTelemetrySink defines the configuration for OpenTelemetry sink.

_Appears in:_
- [ProxyMetricSink](#proxymetricsink)

| Field | Type | Required | Description |
| ---   | ---  | ---      | ---         |

| `host` | _string_ |  false  | Host define the service hostname.<br />Deprecated: Use BackendRef instead. |
| `port` | _integer_ |  false  | Port defines the port the service is exposed on.<br />Deprecated: Use BackendRef instead. |
| `backendRefs` | _[BackendRef](#backendref) array_ |  false  | BackendRefs references a Kubernetes object that represents the<br />backend server to which the metric will be sent.<br />Only service Kind is supported for now. |

#### ProxyPrometheusProvider





_Appears in:_
- [ProxyMetrics](#proxymetrics)

| Field | Type | Required | Description |
| ---   | ---  | ---      | ---         |

| `disable` | _boolean_ |  true  | Disable the Prometheus endpoint. |

#### ProxyProtocol



ProxyProtocol defines the configuration related to the proxy protocol
when communicating with the backend.

_Appears in:_
- [BackendTrafficPolicySpec](#backendtrafficpolicyspec)

| Field | Type | Required | Description |
| ---   | ---  | ---      | ---         |

| `version` | _[ProxyProtocolVersion](#proxyprotocolversion)_ |  true  | Version of ProxyProtol<br />Valid ProxyProtocolVersion values are<br />"V1"<br />"V2" |

#### ProxyProtocolVersion

_Underlying type:_ _string_

ProxyProtocolVersion defines the version of the Proxy Protocol to use.

_Appears in:_
- [ProxyProtocol](#proxyprotocol)



#### ProxyTelemetry





_Appears in:_
- [EnvoyProxySpec](#envoyproxyspec)

| Field | Type | Required | Description |
| ---   | ---  | ---      | ---         |

| `accessLog` | _[ProxyAccessLog](#proxyaccesslog)_ |  false  | AccessLogs defines accesslog parameters for managed proxies.<br />If unspecified, will send default format to stdout. |
| `tracing` | _[ProxyTracing](#proxytracing)_ |  false  | Tracing defines tracing configuration for managed proxies.<br />If unspecified, will not send tracing data. |
| `metrics` | _[ProxyMetrics](#proxymetrics)_ |  true  | Metrics defines metrics configuration for managed proxies. |

#### ProxyTracing





_Appears in:_
- [ProxyTelemetry](#proxytelemetry)

| Field | Type | Required | Description |
| ---   | ---  | ---      | ---         |

| `samplingRate` | _integer_ |  false  | SamplingRate controls the rate at which traffic will be<br />selected for tracing if no prior sampling decision has been made.<br />Defaults to 100, valid values [0-100]. 100 indicates 100% sampling. |
| `customTags` | _object (keys:string, values:[CustomTag](#customtag))_ |  true  | CustomTags defines the custom tags to add to each span.<br />If provider is kubernetes, pod name and namespace are added by default. |
| `provider` | _[TracingProvider](#tracingprovider)_ |  true  | Provider defines the tracing provider.<br />Only OpenTelemetry is supported currently. |

#### RateLimit



RateLimit defines the configuration associated with the Rate Limit Service
used for Global Rate Limiting.

_Appears in:_
- [EnvoyGateway](#envoygateway)
- [EnvoyGatewaySpec](#envoygatewayspec)

| Field | Type | Required | Description |
| ---   | ---  | ---      | ---         |

| `backend` | _[RateLimitDatabaseBackend](#ratelimitdatabasebackend)_ |  true  | Backend holds the configuration associated with the<br />database backend used by the rate limit service to store<br />state associated with global ratelimiting. |
| `timeout` | _[Duration](https://kubernetes.io/docs/reference/generated/kubernetes-api/v1.26/#duration-v1-meta)_ |  false  | Timeout specifies the timeout period for the proxy to access the ratelimit server<br />If not set, timeout is 20ms. |
| `failClosed` | _boolean_ |  true  | FailClosed is a switch used to control the flow of traffic<br />when the response from the ratelimit server cannot be obtained.<br />If FailClosed is false, let the traffic pass,<br />otherwise, don't let the traffic pass and return 500.<br />If not set, FailClosed is False. |
| `telemetry` | _[RateLimitTelemetry](#ratelimittelemetry)_ |  false  | Telemetry defines telemetry configuration for RateLimit. |

#### RateLimitDatabaseBackend



RateLimitDatabaseBackend defines the configuration associated with
the database backend used by the rate limit service.

_Appears in:_
- [RateLimit](#ratelimit)

| Field | Type | Required | Description |
| ---   | ---  | ---      | ---         |

| `type` | _[RateLimitDatabaseBackendType](#ratelimitdatabasebackendtype)_ |  true  | Type is the type of database backend to use. Supported types are:<br />	* Redis: Connects to a Redis database. |
| `redis` | _[RateLimitRedisSettings](#ratelimitredissettings)_ |  false  | Redis defines the settings needed to connect to a Redis database. |

#### RateLimitDatabaseBackendType

_Underlying type:_ _string_

RateLimitDatabaseBackendType specifies the types of database backend
to be used by the rate limit service.

_Appears in:_
- [RateLimitDatabaseBackend](#ratelimitdatabasebackend)



#### RateLimitMetrics





_Appears in:_
- [RateLimitTelemetry](#ratelimittelemetry)

| Field | Type | Required | Description |
| ---   | ---  | ---      | ---         |

| `prometheus` | _[RateLimitMetricsPrometheusProvider](#ratelimitmetricsprometheusprovider)_ |  true  | Prometheus defines the configuration for prometheus endpoint. |

#### RateLimitMetricsPrometheusProvider





_Appears in:_
- [RateLimitMetrics](#ratelimitmetrics)

| Field | Type | Required | Description |
| ---   | ---  | ---      | ---         |

| `disable` | _boolean_ |  true  | Disable the Prometheus endpoint. |

#### RateLimitRedisSettings



RateLimitRedisSettings defines the configuration for connecting to redis database.

_Appears in:_
- [RateLimitDatabaseBackend](#ratelimitdatabasebackend)

| Field | Type | Required | Description |
| ---   | ---  | ---      | ---         |

| `url` | _string_ |  true  | URL of the Redis Database. |
| `tls` | _[RedisTLSSettings](#redistlssettings)_ |  false  | TLS defines TLS configuration for connecting to redis database. |

#### RateLimitRule



RateLimitRule defines the semantics for matching attributes
from the incoming requests, and setting limits for them.

_Appears in:_
- [GlobalRateLimit](#globalratelimit)
- [LocalRateLimit](#localratelimit)

| Field | Type | Required | Description |
| ---   | ---  | ---      | ---         |

| `clientSelectors` | _[RateLimitSelectCondition](#ratelimitselectcondition) array_ |  false  | ClientSelectors holds the list of select conditions to select<br />specific clients using attributes from the traffic flow.<br />All individual select conditions must hold True for this rule<br />and its limit to be applied.<br /><br />If no client selectors are specified, the rule applies to all traffic of<br />the targeted Route.<br /><br />If the policy targets a Gateway, the rule applies to each Route of the Gateway.<br />Please note that each Route has its own rate limit counters. For example,<br />if a Gateway has two Routes, and the policy has a rule with limit 10rps,<br />each Route will have its own 10rps limit. |
| `limit` | _[RateLimitValue](#ratelimitvalue)_ |  true  | Limit holds the rate limit values.<br />This limit is applied for traffic flows when the selectors<br />compute to True, causing the request to be counted towards the limit.<br />The limit is enforced and the request is ratelimited, i.e. a response with<br />429 HTTP status code is sent back to the client when<br />the selected requests have reached the limit. |

#### RateLimitSelectCondition



RateLimitSelectCondition specifies the attributes within the traffic flow that can
be used to select a subset of clients to be ratelimited.
All the individual conditions must hold True for the overall condition to hold True.

_Appears in:_
- [RateLimitRule](#ratelimitrule)

| Field | Type | Required | Description |
| ---   | ---  | ---      | ---         |

| `headers` | _[HeaderMatch](#headermatch) array_ |  false  | Headers is a list of request headers to match. Multiple header values are ANDed together,<br />meaning, a request MUST match all the specified headers.<br />At least one of headers or sourceCIDR condition must be specified. |
| `sourceCIDR` | _[SourceMatch](#sourcematch)_ |  false  | SourceCIDR is the client IP Address range to match on.<br />At least one of headers or sourceCIDR condition must be specified. |

#### RateLimitSpec



RateLimitSpec defines the desired state of RateLimitSpec.

_Appears in:_
- [BackendTrafficPolicySpec](#backendtrafficpolicyspec)

| Field | Type | Required | Description |
| ---   | ---  | ---      | ---         |

| `type` | _[RateLimitType](#ratelimittype)_ |  true  | Type decides the scope for the RateLimits.<br />Valid RateLimitType values are "Global" or "Local". |
| `global` | _[GlobalRateLimit](#globalratelimit)_ |  false  | Global defines global rate limit configuration. |
| `local` | _[LocalRateLimit](#localratelimit)_ |  false  | Local defines local rate limit configuration. |

#### RateLimitTelemetry





_Appears in:_
- [RateLimit](#ratelimit)

| Field | Type | Required | Description |
| ---   | ---  | ---      | ---         |

| `metrics` | _[RateLimitMetrics](#ratelimitmetrics)_ |  true  | Metrics defines metrics configuration for RateLimit. |
| `tracing` | _[RateLimitTracing](#ratelimittracing)_ |  true  | Tracing defines traces configuration for RateLimit. |

#### RateLimitTracing





_Appears in:_
- [RateLimitTelemetry](#ratelimittelemetry)

| Field | Type | Required | Description |
| ---   | ---  | ---      | ---         |

| `samplingRate` | _integer_ |  false  | SamplingRate controls the rate at which traffic will be<br />selected for tracing if no prior sampling decision has been made.<br />Defaults to 100, valid values [0-100]. 100 indicates 100% sampling. |
| `provider` | _[RateLimitTracingProvider](#ratelimittracingprovider)_ |  true  | Provider defines the rateLimit tracing provider.<br />Only OpenTelemetry is supported currently. |

#### RateLimitTracingProvider



RateLimitTracingProvider defines the tracing provider configuration of RateLimit

_Appears in:_
- [RateLimitTracing](#ratelimittracing)

| Field | Type | Required | Description |
| ---   | ---  | ---      | ---         |

| `type` | _[RateLimitTracingProviderType](#ratelimittracingprovidertype)_ |  true  | Type defines the tracing provider type.<br />Since to RateLimit Exporter currently using OpenTelemetry, only OpenTelemetry is supported |
| `url` | _string_ |  true  | URL is the endpoint of the trace collector that supports the OTLP protocol |



#### RateLimitType

_Underlying type:_ _string_

RateLimitType specifies the types of RateLimiting.

_Appears in:_
- [RateLimitSpec](#ratelimitspec)



#### RateLimitUnit

_Underlying type:_ _string_

RateLimitUnit specifies the intervals for setting rate limits.
Valid RateLimitUnit values are "Second", "Minute", "Hour", and "Day".

_Appears in:_
- [RateLimitValue](#ratelimitvalue)



#### RateLimitValue



RateLimitValue defines the limits for rate limiting.

_Appears in:_
- [RateLimitRule](#ratelimitrule)

| Field | Type | Required | Description |
| ---   | ---  | ---      | ---         |

| `requests` | _integer_ |  true  |  |
| `unit` | _[RateLimitUnit](#ratelimitunit)_ |  true  |  |

#### RedisTLSSettings



RedisTLSSettings defines the TLS configuration for connecting to redis database.

_Appears in:_
- [RateLimitRedisSettings](#ratelimitredissettings)

| Field | Type | Required | Description |
| ---   | ---  | ---      | ---         |

| `certificateRef` | _[SecretObjectReference](https://gateway-api.sigs.k8s.io/references/spec/#gateway.networking.k8s.io/v1.SecretObjectReference)_ |  false  | CertificateRef defines the client certificate reference for TLS connections.<br />Currently only a Kubernetes Secret of type TLS is supported. |

#### RemoteJWKS



RemoteJWKS defines how to fetch and cache JSON Web Key Sets (JWKS) from a remote
HTTP/HTTPS endpoint.

_Appears in:_
- [JWTProvider](#jwtprovider)

| Field | Type | Required | Description |
| ---   | ---  | ---      | ---         |

| `uri` | _string_ |  true  | URI is the HTTPS URI to fetch the JWKS. Envoy's system trust bundle is used to<br />validate the server certificate. |

#### RequestHeaderCustomTag



RequestHeaderCustomTag adds value from request header to each span.

_Appears in:_
- [CustomTag](#customtag)

| Field | Type | Required | Description |
| ---   | ---  | ---      | ---         |

| `name` | _string_ |  true  | Name defines the name of the request header which to extract the value from. |
| `defaultValue` | _string_ |  false  | DefaultValue defines the default value to use if the request header is not set. |

#### ResourceProviderType

_Underlying type:_ _string_

ResourceProviderType defines the types of custom resource providers supported by Envoy Gateway.

_Appears in:_
- [EnvoyGatewayResourceProvider](#envoygatewayresourceprovider)



#### Retry



Retry defines the retry strategy to be applied.

_Appears in:_
- [BackendTrafficPolicySpec](#backendtrafficpolicyspec)

| Field | Type | Required | Description |
| ---   | ---  | ---      | ---         |

| `numRetries` | _integer_ |  false  | NumRetries is the number of retries to be attempted. Defaults to 2. |
| `retryOn` | _[RetryOn](#retryon)_ |  false  | RetryOn specifies the retry trigger condition.<br /><br />If not specified, the default is to retry on connect-failure,refused-stream,unavailable,cancelled,retriable-status-codes(503). |
| `perRetry` | _[PerRetryPolicy](#perretrypolicy)_ |  false  | PerRetry is the retry policy to be applied per retry attempt. |

#### RetryOn





_Appears in:_
- [Retry](#retry)

| Field | Type | Required | Description |
| ---   | ---  | ---      | ---         |

| `triggers` | _[TriggerEnum](#triggerenum) array_ |  false  | Triggers specifies the retry trigger condition(Http/Grpc). |
| `httpStatusCodes` | _[HTTPStatus](#httpstatus) array_ |  false  | HttpStatusCodes specifies the http status codes to be retried.<br />The retriable-status-codes trigger must also be configured for these status codes to trigger a retry. |

#### SecurityPolicy



SecurityPolicy allows the user to configure various security settings for a
Gateway.

_Appears in:_
- [SecurityPolicyList](#securitypolicylist)

| Field | Type | Required | Description |
| ---   | ---  | ---      | ---         |
| `apiVersion` | _string_ | |`gateway.envoyproxy.io/v1alpha1`
| `kind` | _string_ | |`SecurityPolicy`

| `metadata` | _[ObjectMeta](https://kubernetes.io/docs/reference/generated/kubernetes-api/v1.26/#objectmeta-v1-meta)_ |  true  | Refer to Kubernetes API documentation for fields of `metadata`. |
| `spec` | _[SecurityPolicySpec](#securitypolicyspec)_ |  true  | Spec defines the desired state of SecurityPolicy. |

#### SecurityPolicyList



SecurityPolicyList contains a list of SecurityPolicy resources.



| Field | Type | Required | Description |
| ---   | ---  | ---      | ---         |
| `apiVersion` | _string_ | |`gateway.envoyproxy.io/v1alpha1`
| `kind` | _string_ | |`SecurityPolicyList`

| `metadata` | _[ListMeta](https://kubernetes.io/docs/reference/generated/kubernetes-api/v1.26/#listmeta-v1-meta)_ |  true  | Refer to Kubernetes API documentation for fields of `metadata`. |
| `items` | _[SecurityPolicy](#securitypolicy) array_ |  true  |  |

#### SecurityPolicySpec



SecurityPolicySpec defines the desired state of SecurityPolicy.

_Appears in:_
- [SecurityPolicy](#securitypolicy)

| Field | Type | Required | Description |
| ---   | ---  | ---      | ---         |

| `targetRef` | _[PolicyTargetReferenceWithSectionName](https://gateway-api.sigs.k8s.io/reference/spec/#gateway.networking.k8s.io/v1alpha2.PolicyTargetReferenceWithSectionName)_ |  true  | TargetRef is the name of the Gateway resource this policy<br />is being attached to.<br />This Policy and the TargetRef MUST be in the same namespace<br />for this Policy to have effect and be applied to the Gateway. |
| `cors` | _[CORS](#cors)_ |  false  | CORS defines the configuration for Cross-Origin Resource Sharing (CORS). |
| `basicAuth` | _[BasicAuth](#basicauth)_ |  false  | BasicAuth defines the configuration for the HTTP Basic Authentication. |
| `jwt` | _[JWT](#jwt)_ |  false  | JWT defines the configuration for JSON Web Token (JWT) authentication. |
| `oidc` | _[OIDC](#oidc)_ |  false  | OIDC defines the configuration for the OpenID Connect (OIDC) authentication. |
| `extAuth` | _[ExtAuth](#extauth)_ |  false  | ExtAuth defines the configuration for External Authorization. |



#### ServiceExternalTrafficPolicy

_Underlying type:_ _string_

ServiceExternalTrafficPolicy describes how nodes distribute service traffic they
receive on one of the Service's "externally-facing" addresses (NodePorts, ExternalIPs,
and LoadBalancer IPs.

_Appears in:_
- [KubernetesServiceSpec](#kubernetesservicespec)



#### ServiceType

_Underlying type:_ _string_

ServiceType string describes ingress methods for a service

_Appears in:_
- [KubernetesServiceSpec](#kubernetesservicespec)



#### ShutdownConfig



ShutdownConfig defines configuration for graceful envoy shutdown process.

_Appears in:_
- [EnvoyProxySpec](#envoyproxyspec)

| Field | Type | Required | Description |
| ---   | ---  | ---      | ---         |

| `drainTimeout` | _[Duration](https://kubernetes.io/docs/reference/generated/kubernetes-api/v1.26/#duration-v1-meta)_ |  false  | DrainTimeout defines the graceful drain timeout. This should be less than the pod's terminationGracePeriodSeconds.<br />If unspecified, defaults to 600 seconds. |
| `minDrainDuration` | _[Duration](https://kubernetes.io/docs/reference/generated/kubernetes-api/v1.26/#duration-v1-meta)_ |  false  | MinDrainDuration defines the minimum drain duration allowing time for endpoint deprogramming to complete.<br />If unspecified, defaults to 5 seconds. |

#### SlowStart



SlowStart defines the configuration related to the slow start load balancer policy.

_Appears in:_
- [LoadBalancer](#loadbalancer)

| Field | Type | Required | Description |
| ---   | ---  | ---      | ---         |

| `window` | _[Duration](https://kubernetes.io/docs/reference/generated/kubernetes-api/v1.26/#duration-v1-meta)_ |  true  | Window defines the duration of the warm up period for newly added host.<br />During slow start window, traffic sent to the newly added hosts will gradually increase.<br />Currently only supports linear growth of traffic. For additional details,<br />see https://www.envoyproxy.io/docs/envoy/latest/api-v3/config/cluster/v3/cluster.proto#config-cluster-v3-cluster-slowstartconfig |



#### SourceMatchType

_Underlying type:_ _string_



_Appears in:_
- [SourceMatch](#sourcematch)



#### StringMatch



StringMatch defines how to match any strings.
This is a general purpose match condition that can be used by other EG APIs
that need to match against a string.

_Appears in:_
- [ProxyMetrics](#proxymetrics)

| Field | Type | Required | Description |
| ---   | ---  | ---      | ---         |

| `type` | _[StringMatchType](#stringmatchtype)_ |  false  | Type specifies how to match against a string. |
| `value` | _string_ |  true  | Value specifies the string value that the match must have. |

#### StringMatchType

_Underlying type:_ _string_

StringMatchType specifies the semantics of how a string value should be compared.
Valid MatchType values are "Exact", "Prefix", "Suffix", "RegularExpression".

_Appears in:_
- [StringMatch](#stringmatch)



#### TCPActiveHealthChecker



TCPActiveHealthChecker defines the settings of tcp health check.

_Appears in:_
- [ActiveHealthCheck](#activehealthcheck)

| Field | Type | Required | Description |
| ---   | ---  | ---      | ---         |

| `send` | _[ActiveHealthCheckPayload](#activehealthcheckpayload)_ |  false  | Send defines the request payload. |
| `receive` | _[ActiveHealthCheckPayload](#activehealthcheckpayload)_ |  false  | Receive defines the expected response payload. |

#### TCPKeepalive



TCPKeepalive define the TCP Keepalive configuration.

_Appears in:_
- [BackendTrafficPolicySpec](#backendtrafficpolicyspec)
- [ClientTrafficPolicySpec](#clienttrafficpolicyspec)

| Field | Type | Required | Description |
| ---   | ---  | ---      | ---         |

| `probes` | _integer_ |  false  | The total number of unacknowledged probes to send before deciding<br />the connection is dead.<br />Defaults to 9. |
| `idleTime` | _[Duration](#duration)_ |  false  | The duration a connection needs to be idle before keep-alive<br />probes start being sent.<br />The duration format is<br />Defaults to `7200s`. |
| `interval` | _[Duration](#duration)_ |  false  | The duration between keep-alive probes.<br />Defaults to `75s`. |

#### TCPTimeout





_Appears in:_
- [Timeout](#timeout)

| Field | Type | Required | Description |
| ---   | ---  | ---      | ---         |

| `connectTimeout` | _[Duration](#duration)_ |  false  | The timeout for network connection establishment, including TCP and TLS handshakes.<br />Default: 10 seconds. |

#### TLSSettings





_Appears in:_
- [ClientTrafficPolicySpec](#clienttrafficpolicyspec)

| Field | Type | Required | Description |
| ---   | ---  | ---      | ---         |

| `minVersion` | _[TLSVersion](#tlsversion)_ |  false  | Min specifies the minimal TLS protocol version to allow.<br />The default is TLS 1.2 if this is not specified. |
| `maxVersion` | _[TLSVersion](#tlsversion)_ |  false  | Max specifies the maximal TLS protocol version to allow<br />The default is TLS 1.3 if this is not specified. |
| `ciphers` | _string array_ |  false  | Ciphers specifies the set of cipher suites supported when<br />negotiating TLS 1.0 - 1.2. This setting has no effect for TLS 1.3.<br />In non-FIPS Envoy Proxy builds the default cipher list is:<br />- [ECDHE-ECDSA-AES128-GCM-SHA256\|ECDHE-ECDSA-CHACHA20-POLY1305]<br />- [ECDHE-RSA-AES128-GCM-SHA256\|ECDHE-RSA-CHACHA20-POLY1305]<br />- ECDHE-ECDSA-AES256-GCM-SHA384<br />- ECDHE-RSA-AES256-GCM-SHA384<br />In builds using BoringSSL FIPS the default cipher list is:<br />- ECDHE-ECDSA-AES128-GCM-SHA256<br />- ECDHE-RSA-AES128-GCM-SHA256<br />- ECDHE-ECDSA-AES256-GCM-SHA384<br />- ECDHE-RSA-AES256-GCM-SHA384 |
| `ecdhCurves` | _string array_ |  false  | ECDHCurves specifies the set of supported ECDH curves.<br />In non-FIPS Envoy Proxy builds the default curves are:<br />- X25519<br />- P-256<br />In builds using BoringSSL FIPS the default curve is:<br />- P-256 |
| `signatureAlgorithms` | _string array_ |  false  | SignatureAlgorithms specifies which signature algorithms the listener should<br />support. |
| `alpnProtocols` | _[ALPNProtocol](#alpnprotocol) array_ |  false  | ALPNProtocols supplies the list of ALPN protocols that should be<br />exposed by the listener. By default h2 and http/1.1 are enabled.<br />Supported values are:<br />- http/1.0<br />- http/1.1<br />- h2 |
| `clientValidation` | _[ClientValidationContext](#clientvalidationcontext)_ |  false  | ClientValidation specifies the configuration to validate the client<br />initiating the TLS connection to the Gateway listener. |

#### TLSVersion

_Underlying type:_ _string_

TLSVersion specifies the TLS version

_Appears in:_
- [TLSSettings](#tlssettings)



#### Timeout



Timeout defines configuration for timeouts related to connections.

_Appears in:_
- [BackendTrafficPolicySpec](#backendtrafficpolicyspec)

| Field | Type | Required | Description |
| ---   | ---  | ---      | ---         |

| `tcp` | _[TCPTimeout](#tcptimeout)_ |  false  | Timeout settings for TCP. |
| `http` | _[HTTPTimeout](#httptimeout)_ |  false  | Timeout settings for HTTP. |

#### TracingProvider



TracingProvider defines the tracing provider configuration.

_Appears in:_
- [ProxyTracing](#proxytracing)

| Field | Type | Required | Description |
| ---   | ---  | ---      | ---         |

| `type` | _[TracingProviderType](#tracingprovidertype)_ |  true  | Type defines the tracing provider type.<br />EG currently only supports OpenTelemetry. |
| `host` | _string_ |  false  | Host define the provider service hostname.<br />Deprecated: Use BackendRef instead. |
| `port` | _integer_ |  false  | Port defines the port the provider service is exposed on.<br />Deprecated: Use BackendRef instead. |
| `backendRefs` | _[BackendRef](#backendref) array_ |  false  | BackendRefs references a Kubernetes object that represents the<br />backend server to which the accesslog will be sent.<br />Only service Kind is supported for now. |

#### TracingProviderType

_Underlying type:_ _string_



_Appears in:_
- [TracingProvider](#tracingprovider)



#### TriggerEnum

_Underlying type:_ _string_

TriggerEnum specifies the conditions that trigger retries.

_Appears in:_
- [RetryOn](#retryon)



#### Wasm



Wasm defines a wasm extension.


Note: at the moment, Envoy Gateway does not support configuring Wasm runtime.
v8 is used as the VM runtime for the Wasm extensions.

_Appears in:_
- [EnvoyExtensionPolicySpec](#envoyextensionpolicyspec)

| Field | Type | Required | Description |
| ---   | ---  | ---      | ---         |

| `name` | _string_ |  true  | Name is a unique name for this Wasm extension. It is used to identify the<br />Wasm extension if multiple extensions are handled by the same vm_id and root_id.<br />It's also used for logging/debugging. |
| `code` | _[WasmCodeSource](#wasmcodesource)_ |  true  | Code is the wasm code for the extension. |
| `config` | _[JSON](#json)_ |  true  | Config is the configuration for the Wasm extension.<br />This configuration will be passed as a JSON string to the Wasm extension. |
| `failOpen` | _boolean_ |  false  | FailOpen is a switch used to control the behavior when a fatal error occurs<br />during the initialization or the execution of the Wasm extension.<br />If FailOpen is set to true, the system bypasses the Wasm extension and<br />allows the traffic to pass through. Otherwise, if it is set to false or<br />not set (defaulting to false), the system blocks the traffic and returns<br />an HTTP 5xx error. |

#### WasmCodeSource



WasmCodeSource defines the source of the wasm code.

_Appears in:_
- [Wasm](#wasm)

| Field | Type | Required | Description |
| ---   | ---  | ---      | ---         |

| `type` | _[WasmCodeSourceType](#wasmcodesourcetype)_ |  true  | Type is the type of the source of the wasm code.<br />Valid WasmCodeSourceType values are "HTTP" or "Image". |
| `http` | _[HTTPWasmCodeSource](#httpwasmcodesource)_ |  false  | HTTP is the HTTP URL containing the wasm code.<br /><br />Note that the HTTP server must be accessible from the Envoy proxy. |
| `image` | _[ImageWasmCodeSource](#imagewasmcodesource)_ |  false  | Image is the OCI image containing the wasm code.<br /><br />Note that the image must be accessible from the Envoy Gateway. |

#### WasmCodeSourceType

_Underlying type:_ _string_

WasmCodeSourceType specifies the types of sources for the wasm code.

_Appears in:_
- [WasmCodeSource](#wasmcodesource)



#### WithUnderscoresAction

_Underlying type:_ _string_

WithUnderscoresAction configures the action to take when an HTTP header with underscores
is encountered.

_Appears in:_
- [HeaderSettings](#headersettings)



#### XDSTranslatorHook

_Underlying type:_ _string_

XDSTranslatorHook defines the types of hooks that an Envoy Gateway extension may support
for the xds-translator

_Appears in:_
- [XDSTranslatorHooks](#xdstranslatorhooks)



#### XDSTranslatorHooks



XDSTranslatorHooks contains all the pre and post hooks for the xds-translator runner.

_Appears in:_
- [ExtensionHooks](#extensionhooks)

| Field | Type | Required | Description |
| ---   | ---  | ---      | ---         |

| `pre` | _[XDSTranslatorHook](#xdstranslatorhook) array_ |  true  |  |
| `post` | _[XDSTranslatorHook](#xdstranslatorhook) array_ |  true  |  |

#### XForwardedForSettings



XForwardedForSettings provides configuration for using X-Forwarded-For headers for determining the client IP address.

_Appears in:_
- [ClientIPDetectionSettings](#clientipdetectionsettings)

| Field | Type | Required | Description |
| ---   | ---  | ---      | ---         |

| `numTrustedHops` | _integer_ |  false  | NumTrustedHops controls the number of additional ingress proxy hops from the right side of XFF HTTP<br />headers to trust when determining the origin client's IP address.<br />Refer to https://www.envoyproxy.io/docs/envoy/latest/configuration/http/http_conn_man/headers#x-forwarded-for<br />for more details. |
<|MERGE_RESOLUTION|>--- conflicted
+++ resolved
@@ -1038,15 +1038,11 @@
 
 | Field | Type | Required | Description |
 | ---   | ---  | ---      | ---         |
-<<<<<<< HEAD
 | `backendRef` | _[ExtProcBackendRef](#extprocbackendref)_ |  true  | BackendRef defines the configuration of the external processing service |
 | `backendRefs` | _[BackendRef](#backendref) array_ |  false  | BackendRefs defines the configuration of the external processing service |
 | `messageTimeout` | _[Duration](#duration)_ |  false  | MessageTimeout is the timeout for a response to be returned from the external processor<br />Default: 200ms |
 | `failOpen` | _boolean_ |  false  | FailOpen defines if requests or responses that cannot be processed due to connectivity to the<br />external processor are terminated or passed-through.<br />Default: false |
-=======
->>>>>>> 231b3b47
-
-| `backendRef` | _[ExtProcBackendRef](#extprocbackendref)_ |  true  | Service defines the configuration of the external processing service |
+
 
 #### ExtProcBackendRef
 

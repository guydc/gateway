--- conflicted
+++ resolved
@@ -541,15 +541,9 @@
 
 | Field | Type | Required | Description |
 | ---   | ---  | ---      | ---         |
-<<<<<<< HEAD
-| `targetRef` | _[PolicyTargetReferenceWithSectionName](https://gateway-api.sigs.k8s.io/reference/spec/#gateway.networking.k8s.io/v1alpha2.PolicyTargetReferenceWithSectionName)_ |  true  | TargetRef is the name of the Gateway resource this policy is being attached to. This Policy and the TargetRef MUST be in the same namespace for this Policy to have effect and be applied to the Gateway. TargetRef |
-| `wasm` | _[Wasm](#wasm) array_ |  false  | WASM is a list of Wasm extensions to be loaded by the Gateway. Order matters, as the extensions will be loaded in the order they are defined in this list. |
-| `extProc` | _[ExtProc](#extproc) array_ |  true  | ExtProc is an ordered list of external processing filters that should added to the envoy filter chain |
-=======
 | `targetRef` | _[PolicyTargetReferenceWithSectionName](https://gateway-api.sigs.k8s.io/reference/spec/#gateway.networking.k8s.io/v1alpha2.PolicyTargetReferenceWithSectionName)_ |  true  | TargetRef is the name of the Gateway resource this policy<br />is being attached to.<br />This Policy and the TargetRef MUST be in the same namespace<br />for this Policy to have effect and be applied to the Gateway.<br />TargetRef |
-| `priority` | _integer_ |  false  | Priority of the EnvoyExtensionPolicy.<br />If multiple EnvoyExtensionPolices are applied to the same<br />TargetRef, extensions will execute in the ascending order of<br />the priority i.e. int32.min has the highest priority and<br />int32.max has the lowest priority.<br />Defaults to 0. |
 | `wasm` | _[Wasm](#wasm) array_ |  false  | WASM is a list of Wasm extensions to be loaded by the Gateway.<br />Order matters, as the extensions will be loaded in the order they are<br />defined in this list. |
->>>>>>> 5a669271
+| `extProc` | _[ExtProc](#extproc) array_ |  true  | ExtProc is an ordered list of external processing filters<br />that should added to the envoy filter chain |
 
 
 #### EnvoyGateway
@@ -1030,18 +1024,20 @@
 
 
 
-ExtProcService defines the gRPC External Processing service using the envoy grpc client The processing request and response messages are defined in https://www.envoyproxy.io/docs/envoy/latest/api-v3/service/ext_proc/v3/external_processor.proto
+ExtProcService defines the gRPC External Processing service using the envoy grpc client
+The processing request and response messages are defined in
+https://www.envoyproxy.io/docs/envoy/latest/api-v3/service/ext_proc/v3/external_processor.proto
 
 _Appears in:_
 - [ExtProc](#extproc)
 
 | Field | Type | Required | Description |
 | ---   | ---  | ---      | ---         |
-| `group` | _[Group](#group)_ |  false  | Group is the group of the referent. For example, "gateway.networking.k8s.io". When unspecified or empty string, core API group is inferred. |
-| `kind` | _[Kind](#kind)_ |  false  | Kind is the Kubernetes resource kind of the referent. For example "Service". <br /><br /> Defaults to "Service" when not specified. <br /><br /> ExternalName services can refer to CNAME DNS records that may live outside of the cluster and as such are difficult to reason about in terms of conformance. They also may not be safe to forward to (see CVE-2021-25740 for more information). Implementations SHOULD NOT support ExternalName Services. <br /><br /> Support: Core (Services with a type other than ExternalName) <br /><br /> Support: Implementation-specific (Services with type ExternalName) |
+| `group` | _[Group](#group)_ |  false  | Group is the group of the referent. For example, "gateway.networking.k8s.io".<br />When unspecified or empty string, core API group is inferred. |
+| `kind` | _[Kind](#kind)_ |  false  | Kind is the Kubernetes resource kind of the referent. For example<br />"Service".<br /><br />Defaults to "Service" when not specified.<br /><br />ExternalName services can refer to CNAME DNS records that may live<br />outside of the cluster and as such are difficult to reason about in<br />terms of conformance. They also may not be safe to forward to (see<br />CVE-2021-25740 for more information). Implementations SHOULD NOT<br />support ExternalName Services.<br /><br />Support: Core (Services with a type other than ExternalName)<br /><br />Support: Implementation-specific (Services with type ExternalName) |
 | `name` | _[ObjectName](#objectname)_ |  true  | Name is the name of the referent. |
-| `namespace` | _[Namespace](#namespace)_ |  false  | Namespace is the namespace of the backend. When unspecified, the local namespace is inferred. <br /><br /> Note that when a namespace different than the local namespace is specified, a ReferenceGrant object is required in the referent namespace to allow that namespace's owner to accept the reference. See the ReferenceGrant documentation for details. <br /><br /> Support: Core |
-| `port` | _[PortNumber](#portnumber)_ |  false  | Port specifies the destination port number to use for this resource. Port is required when the referent is a Kubernetes Service. In this case, the port number is the service port number, not the target port. For other resources, destination port might be derived from the referent resource or this field. |
+| `namespace` | _[Namespace](#namespace)_ |  false  | Namespace is the namespace of the backend. When unspecified, the local<br />namespace is inferred.<br /><br />Note that when a namespace different than the local namespace is specified,<br />a ReferenceGrant object is required in the referent namespace to allow that<br />namespace's owner to accept the reference. See the ReferenceGrant<br />documentation for details.<br /><br />Support: Core |
+| `port` | _[PortNumber](#portnumber)_ |  false  | Port specifies the destination port number to use for this resource.<br />Port is required when the referent is a Kubernetes Service. In this<br />case, the port number is the service port number, not the target port.<br />For other resources, destination port might be derived from the referent<br />resource or this field. |
 
 
 #### ExtensionAPISettings
@@ -1056,12 +1052,7 @@
 
 | Field | Type | Required | Description |
 | ---   | ---  | ---      | ---         |
-<<<<<<< HEAD
-| `enableEnvoyPatchPolicy` | _boolean_ |  true  | EnableEnvoyPatchPolicy enables Envoy Gateway to reconcile and implement the EnvoyPatchPolicy resources. |
-=======
 | `enableEnvoyPatchPolicy` | _boolean_ |  true  | EnableEnvoyPatchPolicy enables Envoy Gateway to<br />reconcile and implement the EnvoyPatchPolicy resources. |
-| `enableEnvoyExtensionPolicy` | _boolean_ |  true  | EnableEnvoyExtensionPolicy enables Envoy Gateway to<br />reconcile and implement the EnvoyExtensionPolicy resources. |
->>>>>>> 5a669271
 
 
 #### ExtensionHooks

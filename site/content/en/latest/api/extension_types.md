+++
title = "API Reference"
+++


## Packages
- [gateway.envoyproxy.io/v1alpha1](#gatewayenvoyproxyiov1alpha1)


## gateway.envoyproxy.io/v1alpha1

Package v1alpha1 contains API schema definitions for the gateway.envoyproxy.io
API group.


### Resource Types
- [BackendTrafficPolicy](#backendtrafficpolicy)
- [BackendTrafficPolicyList](#backendtrafficpolicylist)
- [ClientTrafficPolicy](#clienttrafficpolicy)
- [ClientTrafficPolicyList](#clienttrafficpolicylist)
- [EnvoyGateway](#envoygateway)
- [EnvoyPatchPolicy](#envoypatchpolicy)
- [EnvoyPatchPolicyList](#envoypatchpolicylist)
- [EnvoyProxy](#envoyproxy)
- [SecurityPolicy](#securitypolicy)
- [SecurityPolicyList](#securitypolicylist)



#### ALPNProtocol

_Underlying type:_ `string`

ALPNProtocol specifies the protocol to be negotiated using ALPN

_Appears in:_
- [TLSSettings](#tlssettings)



#### BackOffPolicy





_Appears in:_
- [PerRetryPolicy](#perretrypolicy)

| Field | Description |
| --- | --- |
| `baseInterval` _[Duration](https://kubernetes.io/docs/reference/generated/kubernetes-api/v1.26/#duration-v1-meta)_ | BaseInterval is the base interval between retries. |
| `maxInterval` _[Duration](https://kubernetes.io/docs/reference/generated/kubernetes-api/v1.26/#duration-v1-meta)_ | MaxInterval is the maximum interval between retries. This parameter is optional, but must be greater than or equal to the base_interval if set. The default is 10 times the base_interval |


#### BackendTrafficPolicy



BackendTrafficPolicy allows the user to configure the behavior of the connection between the Envoy Proxy listener and the backend service.

_Appears in:_
- [BackendTrafficPolicyList](#backendtrafficpolicylist)

| Field | Description |
| --- | --- |
| `apiVersion` _string_ | `gateway.envoyproxy.io/v1alpha1`
| `kind` _string_ | `BackendTrafficPolicy`
| `metadata` _[ObjectMeta](https://kubernetes.io/docs/reference/generated/kubernetes-api/v1.26/#objectmeta-v1-meta)_ | Refer to Kubernetes API documentation for fields of `metadata`. |
| `spec` _[BackendTrafficPolicySpec](#backendtrafficpolicyspec)_ | spec defines the desired state of BackendTrafficPolicy. |


#### BackendTrafficPolicyList



BackendTrafficPolicyList contains a list of BackendTrafficPolicy resources.



| Field | Description |
| --- | --- |
| `apiVersion` _string_ | `gateway.envoyproxy.io/v1alpha1`
| `kind` _string_ | `BackendTrafficPolicyList`
| `metadata` _[ListMeta](https://kubernetes.io/docs/reference/generated/kubernetes-api/v1.26/#listmeta-v1-meta)_ | Refer to Kubernetes API documentation for fields of `metadata`. |
| `items` _[BackendTrafficPolicy](#backendtrafficpolicy) array_ |  |


#### BackendTrafficPolicySpec



spec defines the desired state of BackendTrafficPolicy.

_Appears in:_
- [BackendTrafficPolicy](#backendtrafficpolicy)

| Field | Description |
| --- | --- |
| `targetRef` _[PolicyTargetReferenceWithSectionName](#policytargetreferencewithsectionname)_ | targetRef is the name of the resource this policy is being attached to. This Policy and the TargetRef MUST be in the same namespace for this Policy to have effect and be applied to the Gateway. |
| `rateLimit` _[RateLimitSpec](#ratelimitspec)_ | RateLimit allows the user to limit the number of incoming requests to a predefined value based on attributes within the traffic flow. |
| `loadBalancer` _[LoadBalancer](#loadbalancer)_ | LoadBalancer policy to apply when routing traffic from the gateway to the backend endpoints |
| `proxyProtocol` _[ProxyProtocol](#proxyprotocol)_ | ProxyProtocol enables the Proxy Protocol when communicating with the backend. |
| `tcpKeepalive` _[TCPKeepalive](#tcpkeepalive)_ | TcpKeepalive settings associated with the upstream client connection. Disabled by default. |
| `healthCheck` _[HealthCheck](#healthcheck)_ | HealthCheck allows gateway to perform active health checking on backends. |
| `faultInjection` _[FaultInjection](#faultinjection)_ | FaultInjection defines the fault injection policy to be applied. This configuration can be used to inject delays and abort requests to mimic failure scenarios such as service failures and overloads |
| `circuitBreaker` _[CircuitBreaker](#circuitbreaker)_ | Circuit Breaker settings for the upstream connections and requests. If not set, circuit breakers will be enabled with the default thresholds |
<<<<<<< HEAD
| `retry` _[Retry](#retry)_ | Retry provides more advanced usage, allowing users to customize the number of retries, retry fallback strategy, and retry triggering conditions. If not set, retry will be disabled. |
=======
| `timeout` _[Timeout](#timeout)_ | Timeout settings for the backend connections. |
>>>>>>> 20b8497a




#### BasicAuth



BasicAuth defines the configuration for 	the HTTP Basic Authentication.

_Appears in:_
- [SecurityPolicySpec](#securitypolicyspec)

| Field | Description |
| --- | --- |
| `users` _[SecretObjectReference](https://gateway-api.sigs.k8s.io/references/spec/#gateway.networking.k8s.io/v1.SecretObjectReference)_ | The Kubernetes secret which contains the username-password pairs in htpasswd format, used to verify user credentials in the "Authorization" header. 
 This is an Opaque secret. The username-password pairs should be stored in the key ".htpasswd". As the key name indicates, the value needs to be the htpasswd format, for example: "user1:{SHA}hashed_user1_password". Right now, only SHA hash algorithm is supported. Reference to https://httpd.apache.org/docs/2.4/programs/htpasswd.html for more details. 
 Note: The secret must be in the same namespace as the SecurityPolicy. |


#### BootstrapType

_Underlying type:_ `string`

BootstrapType defines the types of bootstrap supported by Envoy Gateway.

_Appears in:_
- [ProxyBootstrap](#proxybootstrap)



#### CORS



CORS defines the configuration for Cross-Origin Resource Sharing (CORS).

_Appears in:_
- [SecurityPolicySpec](#securitypolicyspec)

| Field | Description |
| --- | --- |
| `allowOrigins` _Origin array_ | AllowOrigins defines the origins that are allowed to make requests. |
| `allowMethods` _string array_ | AllowMethods defines the methods that are allowed to make requests. |
| `allowHeaders` _string array_ | AllowHeaders defines the headers that are allowed to be sent with requests. |
| `exposeHeaders` _string array_ | ExposeHeaders defines the headers that can be exposed in the responses. |
| `maxAge` _[Duration](https://kubernetes.io/docs/reference/generated/kubernetes-api/v1.26/#duration-v1-meta)_ | MaxAge defines how long the results of a preflight request can be cached. |
| `allowCredentials` _boolean_ | AllowCredentials indicates whether a request can include user credentials like cookies, authentication headers, or TLS client certificates. |


#### CircuitBreaker



CircuitBreaker defines the Circuit Breaker configuration.

_Appears in:_
- [BackendTrafficPolicySpec](#backendtrafficpolicyspec)

| Field | Description |
| --- | --- |
| `maxConnections` _integer_ | The maximum number of connections that Envoy will establish to the referenced backend defined within a xRoute rule. |
| `maxPendingRequests` _integer_ | The maximum number of pending requests that Envoy will queue to the referenced backend defined within a xRoute rule. |
| `maxParallelRequests` _integer_ | The maximum number of parallel requests that Envoy will make to the referenced backend defined within a xRoute rule. |


#### ClaimToHeader



ClaimToHeader defines a configuration to convert JWT claims into HTTP headers

_Appears in:_
- [JWTProvider](#jwtprovider)

| Field | Description |
| --- | --- |
| `header` _string_ | Header defines the name of the HTTP request header that the JWT Claim will be saved into. |
| `claim` _string_ | Claim is the JWT Claim that should be saved into the header : it can be a nested claim of type (eg. "claim.nested.key", "sub"). The nested claim name must use dot "." to separate the JSON name path. |


#### ClientTrafficPolicy



ClientTrafficPolicy allows the user to configure the behavior of the connection between the downstream client and Envoy Proxy listener.

_Appears in:_
- [ClientTrafficPolicyList](#clienttrafficpolicylist)

| Field | Description |
| --- | --- |
| `apiVersion` _string_ | `gateway.envoyproxy.io/v1alpha1`
| `kind` _string_ | `ClientTrafficPolicy`
| `metadata` _[ObjectMeta](https://kubernetes.io/docs/reference/generated/kubernetes-api/v1.26/#objectmeta-v1-meta)_ | Refer to Kubernetes API documentation for fields of `metadata`. |
| `spec` _[ClientTrafficPolicySpec](#clienttrafficpolicyspec)_ | Spec defines the desired state of ClientTrafficPolicy. |


#### ClientTrafficPolicyList



ClientTrafficPolicyList contains a list of ClientTrafficPolicy resources.



| Field | Description |
| --- | --- |
| `apiVersion` _string_ | `gateway.envoyproxy.io/v1alpha1`
| `kind` _string_ | `ClientTrafficPolicyList`
| `metadata` _[ListMeta](https://kubernetes.io/docs/reference/generated/kubernetes-api/v1.26/#listmeta-v1-meta)_ | Refer to Kubernetes API documentation for fields of `metadata`. |
| `items` _[ClientTrafficPolicy](#clienttrafficpolicy) array_ |  |


#### ClientTrafficPolicySpec



ClientTrafficPolicySpec defines the desired state of ClientTrafficPolicy.

_Appears in:_
- [ClientTrafficPolicy](#clienttrafficpolicy)

| Field | Description |
| --- | --- |
| `targetRef` _[PolicyTargetReferenceWithSectionName](#policytargetreferencewithsectionname)_ | TargetRef is the name of the Gateway resource this policy is being attached to. This Policy and the TargetRef MUST be in the same namespace for this Policy to have effect and be applied to the Gateway. TargetRef |
| `tcpKeepalive` _[TCPKeepalive](#tcpkeepalive)_ | TcpKeepalive settings associated with the downstream client connection. If defined, sets SO_KEEPALIVE on the listener socket to enable TCP Keepalives. Disabled by default. |
| `suppressEnvoyHeaders` _boolean_ | SuppressEnvoyHeaders configures the Envoy Router filter to suppress the "x-envoy-' headers from both requests and responses. By default these headers are added to both requests and responses. |
| `enableProxyProtocol` _boolean_ | EnableProxyProtocol interprets the ProxyProtocol header and adds the Client Address into the X-Forwarded-For header. Note Proxy Protocol must be present when this field is set, else the connection is closed. |
| `http3` _[HTTP3Settings](#http3settings)_ | HTTP3 provides HTTP/3 configuration on the listener. |
| `tls` _[TLSSettings](#tlssettings)_ | TLS settings configure TLS termination settings with the downstream client. |
| `path` _[PathSettings](#pathsettings)_ | Path enables managing how the incoming path set by clients can be normalized. |




#### ConsistentHash



ConsistentHash defines the configuration related to the consistent hash load balancer policy

_Appears in:_
- [LoadBalancer](#loadbalancer)

| Field | Description |
| --- | --- |
| `type` _[ConsistentHashType](#consistenthashtype)_ |  |


#### ConsistentHashType

_Underlying type:_ `string`

ConsistentHashType defines the type of input to hash on.

_Appears in:_
- [ConsistentHash](#consistenthash)



#### CustomTag





_Appears in:_
- [ProxyTracing](#proxytracing)

| Field | Description |
| --- | --- |
| `type` _[CustomTagType](#customtagtype)_ | Type defines the type of custom tag. |
| `literal` _[LiteralCustomTag](#literalcustomtag)_ | Literal adds hard-coded value to each span. It's required when the type is "Literal". |
| `environment` _[EnvironmentCustomTag](#environmentcustomtag)_ | Environment adds value from environment variable to each span. It's required when the type is "Environment". |
| `requestHeader` _[RequestHeaderCustomTag](#requestheadercustomtag)_ | RequestHeader adds value from request header to each span. It's required when the type is "RequestHeader". |


#### CustomTagType

_Underlying type:_ `string`



_Appears in:_
- [CustomTag](#customtag)



#### EnvironmentCustomTag



EnvironmentCustomTag adds value from environment variable to each span.

_Appears in:_
- [CustomTag](#customtag)

| Field | Description |
| --- | --- |
| `name` _string_ | Name defines the name of the environment variable which to extract the value from. |
| `defaultValue` _string_ | DefaultValue defines the default value to use if the environment variable is not set. |


#### EnvoyGateway



EnvoyGateway is the schema for the envoygateways API.



| Field | Description |
| --- | --- |
| `apiVersion` _string_ | `gateway.envoyproxy.io/v1alpha1`
| `kind` _string_ | `EnvoyGateway`
| `gateway` _[Gateway](#gateway)_ | Gateway defines desired Gateway API specific configuration. If unset, default configuration parameters will apply. |
| `provider` _[EnvoyGatewayProvider](#envoygatewayprovider)_ | Provider defines the desired provider and provider-specific configuration. If unspecified, the Kubernetes provider is used with default configuration parameters. |
| `logging` _[EnvoyGatewayLogging](#envoygatewaylogging)_ | Logging defines logging parameters for Envoy Gateway. |
| `admin` _[EnvoyGatewayAdmin](#envoygatewayadmin)_ | Admin defines the desired admin related abilities. If unspecified, the Admin is used with default configuration parameters. |
| `telemetry` _[EnvoyGatewayTelemetry](#envoygatewaytelemetry)_ | Telemetry defines the desired control plane telemetry related abilities. If unspecified, the telemetry is used with default configuration. |
| `rateLimit` _[RateLimit](#ratelimit)_ | RateLimit defines the configuration associated with the Rate Limit service deployed by Envoy Gateway required to implement the Global Rate limiting functionality. The specific rate limit service used here is the reference implementation in Envoy. For more details visit https://github.com/envoyproxy/ratelimit. This configuration is unneeded for "Local" rate limiting. |
| `extensionManager` _[ExtensionManager](#extensionmanager)_ | ExtensionManager defines an extension manager to register for the Envoy Gateway Control Plane. |
| `extensionApis` _[ExtensionAPISettings](#extensionapisettings)_ | ExtensionAPIs defines the settings related to specific Gateway API Extensions implemented by Envoy Gateway |


#### EnvoyGatewayAdmin



EnvoyGatewayAdmin defines the Envoy Gateway Admin configuration.

_Appears in:_
- [EnvoyGateway](#envoygateway)
- [EnvoyGatewaySpec](#envoygatewayspec)

| Field | Description |
| --- | --- |
| `address` _[EnvoyGatewayAdminAddress](#envoygatewayadminaddress)_ | Address defines the address of Envoy Gateway Admin Server. |
| `enableDumpConfig` _boolean_ | EnableDumpConfig defines if enable dump config in Envoy Gateway logs. |
| `enablePprof` _boolean_ | EnablePprof defines if enable pprof in Envoy Gateway Admin Server. |


#### EnvoyGatewayAdminAddress



EnvoyGatewayAdminAddress defines the Envoy Gateway Admin Address configuration.

_Appears in:_
- [EnvoyGatewayAdmin](#envoygatewayadmin)

| Field | Description |
| --- | --- |
| `port` _integer_ | Port defines the port the admin server is exposed on. |
| `host` _string_ | Host defines the admin server hostname. |


#### EnvoyGatewayCustomProvider



EnvoyGatewayCustomProvider defines configuration for the Custom provider.

_Appears in:_
- [EnvoyGatewayProvider](#envoygatewayprovider)

| Field | Description |
| --- | --- |
| `resource` _[EnvoyGatewayResourceProvider](#envoygatewayresourceprovider)_ | Resource defines the desired resource provider. This provider is used to specify the provider to be used to retrieve the resource configurations such as Gateway API resources |
| `infrastructure` _[EnvoyGatewayInfrastructureProvider](#envoygatewayinfrastructureprovider)_ | Infrastructure defines the desired infrastructure provider. This provider is used to specify the provider to be used to provide an environment to deploy the out resources like the Envoy Proxy data plane. |


#### EnvoyGatewayFileResourceProvider



EnvoyGatewayFileResourceProvider defines configuration for the File Resource provider.

_Appears in:_
- [EnvoyGatewayResourceProvider](#envoygatewayresourceprovider)

| Field | Description |
| --- | --- |
| `paths` _string array_ | Paths are the paths to a directory or file containing the resource configuration. Recursive sub directories are not currently supported. |


#### EnvoyGatewayHostInfrastructureProvider



EnvoyGatewayHostInfrastructureProvider defines configuration for the Host Infrastructure provider.

_Appears in:_
- [EnvoyGatewayInfrastructureProvider](#envoygatewayinfrastructureprovider)



#### EnvoyGatewayInfrastructureProvider



EnvoyGatewayInfrastructureProvider defines configuration for the Custom Infrastructure provider.

_Appears in:_
- [EnvoyGatewayCustomProvider](#envoygatewaycustomprovider)

| Field | Description |
| --- | --- |
| `type` _[InfrastructureProviderType](#infrastructureprovidertype)_ | Type is the type of infrastructure providers to use. Supported types are "Host". |
| `host` _[EnvoyGatewayHostInfrastructureProvider](#envoygatewayhostinfrastructureprovider)_ | Host defines the configuration of the Host provider. Host provides runtime deployment of the data plane as a child process on the host environment. |


#### EnvoyGatewayKubernetesProvider



EnvoyGatewayKubernetesProvider defines configuration for the Kubernetes provider.

_Appears in:_
- [EnvoyGatewayProvider](#envoygatewayprovider)

| Field | Description |
| --- | --- |
| `rateLimitDeployment` _[KubernetesDeploymentSpec](#kubernetesdeploymentspec)_ | RateLimitDeployment defines the desired state of the Envoy ratelimit deployment resource. If unspecified, default settings for the managed Envoy ratelimit deployment resource are applied. |
| `watch` _[KubernetesWatchMode](#kuberneteswatchmode)_ | Watch holds configuration of which input resources should be watched and reconciled. |
| `deploy` _[KubernetesDeployMode](#kubernetesdeploymode)_ | Deploy holds configuration of how output managed resources such as the Envoy Proxy data plane should be deployed |
| `overwriteControlPlaneCerts` _boolean_ | OverwriteControlPlaneCerts updates the secrets containing the control plane certs, when set. |


#### EnvoyGatewayLogComponent

_Underlying type:_ `string`

EnvoyGatewayLogComponent defines a component that supports a configured logging level.

_Appears in:_
- [EnvoyGatewayLogging](#envoygatewaylogging)



#### EnvoyGatewayLogging



EnvoyGatewayLogging defines logging for Envoy Gateway.

_Appears in:_
- [EnvoyGateway](#envoygateway)
- [EnvoyGatewaySpec](#envoygatewayspec)

| Field | Description |
| --- | --- |
| `level` _object (keys:[EnvoyGatewayLogComponent](#envoygatewaylogcomponent), values:[LogLevel](#loglevel))_ | Level is the logging level. If unspecified, defaults to "info". EnvoyGatewayLogComponent options: default/provider/gateway-api/xds-translator/xds-server/infrastructure/global-ratelimit. LogLevel options: debug/info/error/warn. |


#### EnvoyGatewayMetricSink



EnvoyGatewayMetricSink defines control plane metric sinks where metrics are sent to.

_Appears in:_
- [EnvoyGatewayMetrics](#envoygatewaymetrics)

| Field | Description |
| --- | --- |
| `type` _[MetricSinkType](#metricsinktype)_ | Type defines the metric sink type. EG control plane currently supports OpenTelemetry. |
| `openTelemetry` _[EnvoyGatewayOpenTelemetrySink](#envoygatewayopentelemetrysink)_ | OpenTelemetry defines the configuration for OpenTelemetry sink. It's required if the sink type is OpenTelemetry. |


#### EnvoyGatewayMetrics



EnvoyGatewayMetrics defines control plane push/pull metrics configurations.

_Appears in:_
- [EnvoyGatewayTelemetry](#envoygatewaytelemetry)

| Field | Description |
| --- | --- |
| `sinks` _[EnvoyGatewayMetricSink](#envoygatewaymetricsink) array_ | Sinks defines the metric sinks where metrics are sent to. |
| `prometheus` _[EnvoyGatewayPrometheusProvider](#envoygatewayprometheusprovider)_ | Prometheus defines the configuration for prometheus endpoint. |


#### EnvoyGatewayOpenTelemetrySink





_Appears in:_
- [EnvoyGatewayMetricSink](#envoygatewaymetricsink)

| Field | Description |
| --- | --- |
| `host` _string_ | Host define the sink service hostname. |
| `protocol` _string_ | Protocol define the sink service protocol. |
| `port` _integer_ | Port defines the port the sink service is exposed on. |


#### EnvoyGatewayPrometheusProvider



EnvoyGatewayPrometheusProvider will expose prometheus endpoint in pull mode.

_Appears in:_
- [EnvoyGatewayMetrics](#envoygatewaymetrics)

| Field | Description |
| --- | --- |
| `disable` _boolean_ | Disable defines if disables the prometheus metrics in pull mode. |


#### EnvoyGatewayProvider



EnvoyGatewayProvider defines the desired configuration of a provider.

_Appears in:_
- [EnvoyGateway](#envoygateway)
- [EnvoyGatewaySpec](#envoygatewayspec)

| Field | Description |
| --- | --- |
| `type` _[ProviderType](#providertype)_ | Type is the type of provider to use. Supported types are "Kubernetes". |
| `kubernetes` _[EnvoyGatewayKubernetesProvider](#envoygatewaykubernetesprovider)_ | Kubernetes defines the configuration of the Kubernetes provider. Kubernetes provides runtime configuration via the Kubernetes API. |
| `custom` _[EnvoyGatewayCustomProvider](#envoygatewaycustomprovider)_ | Custom defines the configuration for the Custom provider. This provider allows you to define a specific resource provider and a infrastructure provider. |


#### EnvoyGatewayResourceProvider



EnvoyGatewayResourceProvider defines configuration for the Custom Resource provider.

_Appears in:_
- [EnvoyGatewayCustomProvider](#envoygatewaycustomprovider)

| Field | Description |
| --- | --- |
| `type` _[ResourceProviderType](#resourceprovidertype)_ | Type is the type of resource provider to use. Supported types are "File". |
| `file` _[EnvoyGatewayFileResourceProvider](#envoygatewayfileresourceprovider)_ | File defines the configuration of the File provider. File provides runtime configuration defined by one or more files. |


#### EnvoyGatewaySpec



EnvoyGatewaySpec defines the desired state of Envoy Gateway.

_Appears in:_
- [EnvoyGateway](#envoygateway)

| Field | Description |
| --- | --- |
| `gateway` _[Gateway](#gateway)_ | Gateway defines desired Gateway API specific configuration. If unset, default configuration parameters will apply. |
| `provider` _[EnvoyGatewayProvider](#envoygatewayprovider)_ | Provider defines the desired provider and provider-specific configuration. If unspecified, the Kubernetes provider is used with default configuration parameters. |
| `logging` _[EnvoyGatewayLogging](#envoygatewaylogging)_ | Logging defines logging parameters for Envoy Gateway. |
| `admin` _[EnvoyGatewayAdmin](#envoygatewayadmin)_ | Admin defines the desired admin related abilities. If unspecified, the Admin is used with default configuration parameters. |
| `telemetry` _[EnvoyGatewayTelemetry](#envoygatewaytelemetry)_ | Telemetry defines the desired control plane telemetry related abilities. If unspecified, the telemetry is used with default configuration. |
| `rateLimit` _[RateLimit](#ratelimit)_ | RateLimit defines the configuration associated with the Rate Limit service deployed by Envoy Gateway required to implement the Global Rate limiting functionality. The specific rate limit service used here is the reference implementation in Envoy. For more details visit https://github.com/envoyproxy/ratelimit. This configuration is unneeded for "Local" rate limiting. |
| `extensionManager` _[ExtensionManager](#extensionmanager)_ | ExtensionManager defines an extension manager to register for the Envoy Gateway Control Plane. |
| `extensionApis` _[ExtensionAPISettings](#extensionapisettings)_ | ExtensionAPIs defines the settings related to specific Gateway API Extensions implemented by Envoy Gateway |


#### EnvoyGatewayTelemetry



EnvoyGatewayTelemetry defines telemetry configurations for envoy gateway control plane. Control plane will focus on metrics observability telemetry and tracing telemetry later.

_Appears in:_
- [EnvoyGateway](#envoygateway)
- [EnvoyGatewaySpec](#envoygatewayspec)

| Field | Description |
| --- | --- |
| `metrics` _[EnvoyGatewayMetrics](#envoygatewaymetrics)_ | Metrics defines metrics configuration for envoy gateway. |


#### EnvoyJSONPatchConfig



EnvoyJSONPatchConfig defines the configuration for patching a Envoy xDS Resource using JSONPatch semantic

_Appears in:_
- [EnvoyPatchPolicySpec](#envoypatchpolicyspec)

| Field | Description |
| --- | --- |
| `type` _[EnvoyResourceType](#envoyresourcetype)_ | Type is the typed URL of the Envoy xDS Resource |
| `name` _string_ | Name is the name of the resource |
| `operation` _[JSONPatchOperation](#jsonpatchoperation)_ | Patch defines the JSON Patch Operation |


#### EnvoyPatchPolicy



EnvoyPatchPolicy allows the user to modify the generated Envoy xDS resources by Envoy Gateway using this patch API

_Appears in:_
- [EnvoyPatchPolicyList](#envoypatchpolicylist)

| Field | Description |
| --- | --- |
| `apiVersion` _string_ | `gateway.envoyproxy.io/v1alpha1`
| `kind` _string_ | `EnvoyPatchPolicy`
| `metadata` _[ObjectMeta](https://kubernetes.io/docs/reference/generated/kubernetes-api/v1.26/#objectmeta-v1-meta)_ | Refer to Kubernetes API documentation for fields of `metadata`. |
| `spec` _[EnvoyPatchPolicySpec](#envoypatchpolicyspec)_ | Spec defines the desired state of EnvoyPatchPolicy. |


#### EnvoyPatchPolicyList



EnvoyPatchPolicyList contains a list of EnvoyPatchPolicy resources.



| Field | Description |
| --- | --- |
| `apiVersion` _string_ | `gateway.envoyproxy.io/v1alpha1`
| `kind` _string_ | `EnvoyPatchPolicyList`
| `metadata` _[ListMeta](https://kubernetes.io/docs/reference/generated/kubernetes-api/v1.26/#listmeta-v1-meta)_ | Refer to Kubernetes API documentation for fields of `metadata`. |
| `items` _[EnvoyPatchPolicy](#envoypatchpolicy) array_ |  |


#### EnvoyPatchPolicySpec



EnvoyPatchPolicySpec defines the desired state of EnvoyPatchPolicy.

_Appears in:_
- [EnvoyPatchPolicy](#envoypatchpolicy)

| Field | Description |
| --- | --- |
| `type` _[EnvoyPatchType](#envoypatchtype)_ | Type decides the type of patch. Valid EnvoyPatchType values are "JSONPatch". |
| `jsonPatches` _[EnvoyJSONPatchConfig](#envoyjsonpatchconfig) array_ | JSONPatch defines the JSONPatch configuration. |
| `targetRef` _[PolicyTargetReference](#policytargetreference)_ | TargetRef is the name of the Gateway API resource this policy is being attached to. By default attaching to Gateway is supported and when mergeGateways is enabled it should attach to GatewayClass. This Policy and the TargetRef MUST be in the same namespace for this Policy to have effect and be applied to the Gateway TargetRef |
| `priority` _integer_ | Priority of the EnvoyPatchPolicy. If multiple EnvoyPatchPolicies are applied to the same TargetRef, they will be applied in the ascending order of the priority i.e. int32.min has the highest priority and int32.max has the lowest priority. Defaults to 0. |




#### EnvoyPatchType

_Underlying type:_ `string`

EnvoyPatchType specifies the types of Envoy patching mechanisms.

_Appears in:_
- [EnvoyPatchPolicySpec](#envoypatchpolicyspec)



#### EnvoyProxy



EnvoyProxy is the schema for the envoyproxies API.



| Field | Description |
| --- | --- |
| `apiVersion` _string_ | `gateway.envoyproxy.io/v1alpha1`
| `kind` _string_ | `EnvoyProxy`
| `metadata` _[ObjectMeta](https://kubernetes.io/docs/reference/generated/kubernetes-api/v1.26/#objectmeta-v1-meta)_ | Refer to Kubernetes API documentation for fields of `metadata`. |
| `spec` _[EnvoyProxySpec](#envoyproxyspec)_ | EnvoyProxySpec defines the desired state of EnvoyProxy. |


#### EnvoyProxyKubernetesProvider



EnvoyProxyKubernetesProvider defines configuration for the Kubernetes resource provider.

_Appears in:_
- [EnvoyProxyProvider](#envoyproxyprovider)

| Field | Description |
| --- | --- |
| `envoyDeployment` _[KubernetesDeploymentSpec](#kubernetesdeploymentspec)_ | EnvoyDeployment defines the desired state of the Envoy deployment resource. If unspecified, default settings for the managed Envoy deployment resource are applied. |
| `envoyService` _[KubernetesServiceSpec](#kubernetesservicespec)_ | EnvoyService defines the desired state of the Envoy service resource. If unspecified, default settings for the managed Envoy service resource are applied. |
| `envoyHpa` _[KubernetesHorizontalPodAutoscalerSpec](#kuberneteshorizontalpodautoscalerspec)_ | EnvoyHpa defines the Horizontal Pod Autoscaler settings for Envoy Proxy Deployment. Once the HPA is being set, Replicas field from EnvoyDeployment will be ignored. |


#### EnvoyProxyProvider



EnvoyProxyProvider defines the desired state of a resource provider.

_Appears in:_
- [EnvoyProxySpec](#envoyproxyspec)

| Field | Description |
| --- | --- |
| `type` _[ProviderType](#providertype)_ | Type is the type of resource provider to use. A resource provider provides infrastructure resources for running the data plane, e.g. Envoy proxy, and optional auxiliary control planes. Supported types are "Kubernetes". |
| `kubernetes` _[EnvoyProxyKubernetesProvider](#envoyproxykubernetesprovider)_ | Kubernetes defines the desired state of the Kubernetes resource provider. Kubernetes provides infrastructure resources for running the data plane, e.g. Envoy proxy. If unspecified and type is "Kubernetes", default settings for managed Kubernetes resources are applied. |


#### EnvoyProxySpec



EnvoyProxySpec defines the desired state of EnvoyProxy.

_Appears in:_
- [EnvoyProxy](#envoyproxy)

| Field | Description |
| --- | --- |
| `provider` _[EnvoyProxyProvider](#envoyproxyprovider)_ | Provider defines the desired resource provider and provider-specific configuration. If unspecified, the "Kubernetes" resource provider is used with default configuration parameters. |
| `logging` _[ProxyLogging](#proxylogging)_ | Logging defines logging parameters for managed proxies. |
| `telemetry` _[ProxyTelemetry](#proxytelemetry)_ | Telemetry defines telemetry parameters for managed proxies. |
| `bootstrap` _[ProxyBootstrap](#proxybootstrap)_ | Bootstrap defines the Envoy Bootstrap as a YAML string. Visit https://www.envoyproxy.io/docs/envoy/latest/api-v3/config/bootstrap/v3/bootstrap.proto#envoy-v3-api-msg-config-bootstrap-v3-bootstrap to learn more about the syntax. If set, this is the Bootstrap configuration used for the managed Envoy Proxy fleet instead of the default Bootstrap configuration set by Envoy Gateway. Some fields within the Bootstrap that are required to communicate with the xDS Server (Envoy Gateway) and receive xDS resources from it are not configurable and will result in the `EnvoyProxy` resource being rejected. Backward compatibility across minor versions is not guaranteed. We strongly recommend using `egctl x translate` to generate a `EnvoyProxy` resource with the `Bootstrap` field set to the default Bootstrap configuration used. You can edit this configuration, and rerun `egctl x translate` to ensure there are no validation errors. |
| `concurrency` _integer_ | Concurrency defines the number of worker threads to run. If unset, it defaults to the number of cpuset threads on the platform. |
| `mergeGateways` _boolean_ | MergeGateways defines if Gateway resources should be merged onto the same Envoy Proxy Infrastructure. Setting this field to true would merge all Gateway Listeners under the parent Gateway Class. This means that the port, protocol and hostname tuple must be unique for every listener. If a duplicate listener is detected, the newer listener (based on timestamp) will be rejected and its status will be updated with a "Accepted=False" condition. |




#### EnvoyResourceType

_Underlying type:_ `string`

EnvoyResourceType specifies the type URL of the Envoy resource.

_Appears in:_
- [EnvoyJSONPatchConfig](#envoyjsonpatchconfig)



#### ExtensionAPISettings



ExtensionAPISettings defines the settings specific to Gateway API Extensions.

_Appears in:_
- [EnvoyGateway](#envoygateway)
- [EnvoyGatewaySpec](#envoygatewayspec)

| Field | Description |
| --- | --- |
| `enableEnvoyPatchPolicy` _boolean_ | EnableEnvoyPatchPolicy enables Envoy Gateway to reconcile and implement the EnvoyPatchPolicy resources. |


#### ExtensionHooks



ExtensionHooks defines extension hooks across all supported runners

_Appears in:_
- [ExtensionManager](#extensionmanager)

| Field | Description |
| --- | --- |
| `xdsTranslator` _[XDSTranslatorHooks](#xdstranslatorhooks)_ | XDSTranslator defines all the supported extension hooks for the xds-translator runner |


#### ExtensionManager



ExtensionManager defines the configuration for registering an extension manager to the Envoy Gateway control plane.

_Appears in:_
- [EnvoyGateway](#envoygateway)
- [EnvoyGatewaySpec](#envoygatewayspec)

| Field | Description |
| --- | --- |
| `resources` _[GroupVersionKind](#groupversionkind) array_ | Resources defines the set of K8s resources the extension will handle. |
| `hooks` _[ExtensionHooks](#extensionhooks)_ | Hooks defines the set of hooks the extension supports |
| `service` _[ExtensionService](#extensionservice)_ | Service defines the configuration of the extension service that the Envoy Gateway Control Plane will call through extension hooks. |


#### ExtensionService



ExtensionService defines the configuration for connecting to a registered extension service.

_Appears in:_
- [ExtensionManager](#extensionmanager)

| Field | Description |
| --- | --- |
| `host` _string_ | Host define the extension service hostname. |
| `port` _integer_ | Port defines the port the extension service is exposed on. |
| `tls` _[ExtensionTLS](#extensiontls)_ | TLS defines TLS configuration for communication between Envoy Gateway and the extension service. |


#### ExtensionTLS



ExtensionTLS defines the TLS configuration when connecting to an extension service

_Appears in:_
- [ExtensionService](#extensionservice)

| Field | Description |
| --- | --- |
| `certificateRef` _[SecretObjectReference](https://gateway-api.sigs.k8s.io/references/spec/#gateway.networking.k8s.io/v1.SecretObjectReference)_ | CertificateRef contains a references to objects (Kubernetes objects or otherwise) that contains a TLS certificate and private keys. These certificates are used to establish a TLS handshake to the extension server. 
 CertificateRef can only reference a Kubernetes Secret at this time. |


#### FaultInjection



FaultInjection defines the fault injection policy to be applied. This configuration can be used to inject delays and abort requests to mimic failure scenarios such as service failures and overloads

_Appears in:_
- [BackendTrafficPolicySpec](#backendtrafficpolicyspec)

| Field | Description |
| --- | --- |
| `delay` _[FaultInjectionDelay](#faultinjectiondelay)_ | If specified, a delay will be injected into the request. |
| `abort` _[FaultInjectionAbort](#faultinjectionabort)_ | If specified, the request will be aborted if it meets the configuration criteria. |


#### FaultInjectionAbort



FaultInjectionAbort defines the abort fault injection configuration

_Appears in:_
- [FaultInjection](#faultinjection)

| Field | Description |
| --- | --- |
| `httpStatus` _integer_ | StatusCode specifies the HTTP status code to be returned |
| `grpcStatus` _integer_ | GrpcStatus specifies the GRPC status code to be returned |
| `percentage` _float_ | Percentage specifies the percentage of requests to be aborted. Default 100%, if set 0, no requests will be aborted. Accuracy to 0.0001%. |


#### FaultInjectionDelay



FaultInjectionDelay defines the delay fault injection configuration

_Appears in:_
- [FaultInjection](#faultinjection)

| Field | Description |
| --- | --- |
| `fixedDelay` _[Duration](https://kubernetes.io/docs/reference/generated/kubernetes-api/v1.26/#duration-v1-meta)_ | FixedDelay specifies the fixed delay duration |
| `percentage` _float_ | Percentage specifies the percentage of requests to be delayed. Default 100%, if set 0, no requests will be delayed. Accuracy to 0.0001%. |


#### FileEnvoyProxyAccessLog





_Appears in:_
- [ProxyAccessLogSink](#proxyaccesslogsink)

| Field | Description |
| --- | --- |
| `path` _string_ | Path defines the file path used to expose envoy access log(e.g. /dev/stdout). |


#### Gateway



Gateway defines the desired Gateway API configuration of Envoy Gateway.

_Appears in:_
- [EnvoyGateway](#envoygateway)
- [EnvoyGatewaySpec](#envoygatewayspec)

| Field | Description |
| --- | --- |
| `controllerName` _string_ | ControllerName defines the name of the Gateway API controller. If unspecified, defaults to "gateway.envoyproxy.io/gatewayclass-controller". See the following for additional details: https://gateway-api.sigs.k8s.io/v1alpha2/references/spec/#gateway.networking.k8s.io/v1.GatewayClass |


#### GlobalRateLimit



GlobalRateLimit defines global rate limit configuration.

_Appears in:_
- [RateLimitSpec](#ratelimitspec)

| Field | Description |
| --- | --- |
| `rules` _[RateLimitRule](#ratelimitrule) array_ | Rules are a list of RateLimit selectors and limits. Each rule and its associated limit is applied in a mutually exclusive way. If a request matches multiple rules, each of their associated limits get applied, so a single request might increase the rate limit counters for multiple rules if selected. The rate limit service will return a logical OR of the individual rate limit decisions of all matching rules. For example, if a request matches two rules, one rate limited and one not, the final decision will be to rate limit the request. |


#### GroupVersionKind



GroupVersionKind unambiguously identifies a Kind. It can be converted to k8s.io/apimachinery/pkg/runtime/schema.GroupVersionKind

_Appears in:_
- [ExtensionManager](#extensionmanager)

| Field | Description |
| --- | --- |
| `group` _string_ |  |
| `version` _string_ |  |
| `kind` _string_ |  |


#### HTTP3Settings



HTTP3Settings provides HTTP/3 configuration on the listener.

_Appears in:_
- [ClientTrafficPolicySpec](#clienttrafficpolicyspec)



#### HTTPHealthChecker



HTTPHealthChecker defines the settings of http health check.

_Appears in:_
- [HealthCheck](#healthcheck)

| Field | Description |
| --- | --- |
| `path` _string_ | Path defines the HTTP path that will be requested during health checking. |
| `method` _string_ | Method defines the HTTP method used for health checking. Defaults to GET |
| `expectedStatuses` _[HTTPStatus](#httpstatus) array_ | ExpectedStatuses defines a list of HTTP response statuses considered healthy. Defaults to 200 only |
| `expectedResponse` _[HealthCheckPayload](#healthcheckpayload)_ | ExpectedResponse defines a list of HTTP expected responses to match. |


#### HTTPStatus

_Underlying type:_ `integer`

HTTPStatus defines the http status code.

_Appears in:_
- [HTTPHealthChecker](#httphealthchecker)



#### HTTPTimeout





_Appears in:_
- [Timeout](#timeout)

| Field | Description |
| --- | --- |
| `connectionIdleTimeout` _Duration_ | The idle timeout for an HTTP connection. Idle time is defined as a period in which there are no active requests in the connection. Default: 1 hour. |
| `maxConnectionDuration` _Duration_ | The maximum duration of an HTTP connection. Default: unlimited. |


#### HeaderMatch



HeaderMatch defines the match attributes within the HTTP Headers of the request.

_Appears in:_
- [RateLimitSelectCondition](#ratelimitselectcondition)



#### HealthCheck



HealthCheck defines the health check configuration. EG supports various types of health checking including HTTP, TCP.

_Appears in:_
- [BackendTrafficPolicySpec](#backendtrafficpolicyspec)

| Field | Description |
| --- | --- |
| `timeout` _[Duration](https://kubernetes.io/docs/reference/generated/kubernetes-api/v1.26/#duration-v1-meta)_ | Timeout defines the time to wait for a health check response. |
| `interval` _[Duration](https://kubernetes.io/docs/reference/generated/kubernetes-api/v1.26/#duration-v1-meta)_ | Interval defines the time between health checks. |
| `unhealthyThreshold` _integer_ | UnhealthyThreshold defines the number of unhealthy health checks required before a backend host is marked unhealthy. |
| `healthyThreshold` _integer_ | HealthyThreshold defines the number of healthy health checks required before a backend host is marked healthy. |
| `type` _[HealthCheckerType](#healthcheckertype)_ | Type defines the type of health checker. |
| `http` _[HTTPHealthChecker](#httphealthchecker)_ | HTTP defines the configuration of http health checker. It's required while the health checker type is HTTP. |
| `tcp` _[TCPHealthChecker](#tcphealthchecker)_ | TCP defines the configuration of tcp health checker. It's required while the health checker type is TCP. |


#### HealthCheckPayload



HealthCheckPayload defines the encoding of the payload bytes in the payload.

_Appears in:_
- [HTTPHealthChecker](#httphealthchecker)
- [TCPHealthChecker](#tcphealthchecker)

| Field | Description |
| --- | --- |
| `type` _[HealthCheckPayloadType](#healthcheckpayloadtype)_ | Type defines the type of the payload. |
| `text` _string_ | Text payload in plain text. |
| `binary` _integer array_ | Binary payload base64 encoded. |


#### HealthCheckPayloadType

_Underlying type:_ `string`

HealthCheckPayloadType is the type of the payload.

_Appears in:_
- [HealthCheckPayload](#healthcheckpayload)



#### HealthCheckerType

_Underlying type:_ `string`

HealthCheckerType is the type of health checker.

_Appears in:_
- [HealthCheck](#healthcheck)



#### InfrastructureProviderType

_Underlying type:_ `string`

InfrastructureProviderType defines the types of custom infrastructure providers supported by Envoy Gateway.

_Appears in:_
- [EnvoyGatewayInfrastructureProvider](#envoygatewayinfrastructureprovider)



#### JSONPatchOperation



JSONPatchOperation defines the JSON Patch Operation as defined in https://datatracker.ietf.org/doc/html/rfc6902

_Appears in:_
- [EnvoyJSONPatchConfig](#envoyjsonpatchconfig)

| Field | Description |
| --- | --- |
| `op` _[JSONPatchOperationType](#jsonpatchoperationtype)_ | Op is the type of operation to perform |
| `path` _string_ | Path is the location of the target document/field where the operation will be performed Refer to https://datatracker.ietf.org/doc/html/rfc6901 for more details. |
| `value` _[JSON](#json)_ | Value is the new value of the path location. |


#### JSONPatchOperationType

_Underlying type:_ `string`

JSONPatchOperationType specifies the JSON Patch operations that can be performed.

_Appears in:_
- [JSONPatchOperation](#jsonpatchoperation)



#### JWT



JWT defines the configuration for JSON Web Token (JWT) authentication.

_Appears in:_
- [SecurityPolicySpec](#securitypolicyspec)

| Field | Description |
| --- | --- |
| `providers` _[JWTProvider](#jwtprovider) array_ | Providers defines the JSON Web Token (JWT) authentication provider type. When multiple JWT providers are specified, the JWT is considered valid if any of the providers successfully validate the JWT. For additional details, see https://www.envoyproxy.io/docs/envoy/latest/configuration/http/http_filters/jwt_authn_filter.html. |


#### JWTExtractor



JWTExtractor defines a custom JWT token extraction from HTTP request. If specified, Envoy will extract the JWT token from the listed extractors (headers, cookies, or params) and validate each of them. If any value extracted is found to be an invalid JWT, a 401 error will be returned.

_Appears in:_
- [JWTProvider](#jwtprovider)

| Field | Description |
| --- | --- |
| `headers` _[JWTHeaderExtractor](#jwtheaderextractor) array_ | Headers represents a list of HTTP request headers to extract the JWT token from. |
| `cookies` _string array_ | Cookies represents a list of cookie names to extract the JWT token from. |
| `params` _string array_ | Params represents a list of query parameters to extract the JWT token from. |


#### JWTHeaderExtractor



JWTHeaderExtractor defines an HTTP header location to extract JWT token

_Appears in:_
- [JWTExtractor](#jwtextractor)

| Field | Description |
| --- | --- |
| `name` _string_ | Name is the HTTP header name to retrieve the token |
| `valuePrefix` _string_ | ValuePrefix is the prefix that should be stripped before extracting the token. The format would be used by Envoy like "{ValuePrefix}<TOKEN>". For example, "Authorization: Bearer <TOKEN>", then the ValuePrefix="Bearer " with a space at the end. |


#### JWTProvider



JWTProvider defines how a JSON Web Token (JWT) can be verified.

_Appears in:_
- [JWT](#jwt)

| Field | Description |
| --- | --- |
| `name` _string_ | Name defines a unique name for the JWT provider. A name can have a variety of forms, including RFC1123 subdomains, RFC 1123 labels, or RFC 1035 labels. |
| `issuer` _string_ | Issuer is the principal that issued the JWT and takes the form of a URL or email address. For additional details, see https://tools.ietf.org/html/rfc7519#section-4.1.1 for URL format and https://rfc-editor.org/rfc/rfc5322.html for email format. If not provided, the JWT issuer is not checked. |
| `audiences` _string array_ | Audiences is a list of JWT audiences allowed access. For additional details, see https://tools.ietf.org/html/rfc7519#section-4.1.3. If not provided, JWT audiences are not checked. |
| `remoteJWKS` _[RemoteJWKS](#remotejwks)_ | RemoteJWKS defines how to fetch and cache JSON Web Key Sets (JWKS) from a remote HTTP/HTTPS endpoint. |
| `claimToHeaders` _[ClaimToHeader](#claimtoheader) array_ | ClaimToHeaders is a list of JWT claims that must be extracted into HTTP request headers For examples, following config: The claim must be of type; string, int, double, bool. Array type claims are not supported |
| `extractFrom` _[JWTExtractor](#jwtextractor)_ | ExtractFrom defines different ways to extract the JWT token from HTTP request. If empty, it defaults to extract JWT token from the Authorization HTTP request header using Bearer schema or access_token from query parameters. |


#### KubernetesContainerSpec



KubernetesContainerSpec defines the desired state of the Kubernetes container resource.

_Appears in:_
- [KubernetesDeploymentSpec](#kubernetesdeploymentspec)

| Field | Description |
| --- | --- |
| `env` _[EnvVar](https://kubernetes.io/docs/reference/generated/kubernetes-api/v1.26/#envvar-v1-core) array_ | List of environment variables to set in the container. |
| `resources` _[ResourceRequirements](https://kubernetes.io/docs/reference/generated/kubernetes-api/v1.26/#resourcerequirements-v1-core)_ | Resources required by this container. More info: https://kubernetes.io/docs/concepts/configuration/manage-resources-containers/ |
| `securityContext` _[SecurityContext](https://kubernetes.io/docs/reference/generated/kubernetes-api/v1.26/#securitycontext-v1-core)_ | SecurityContext defines the security options the container should be run with. If set, the fields of SecurityContext override the equivalent fields of PodSecurityContext. More info: https://kubernetes.io/docs/tasks/configure-pod-container/security-context/ |
| `image` _string_ | Image specifies the EnvoyProxy container image to be used, instead of the default image. |
| `volumeMounts` _[VolumeMount](https://kubernetes.io/docs/reference/generated/kubernetes-api/v1.26/#volumemount-v1-core) array_ | VolumeMounts are volumes to mount into the container's filesystem. Cannot be updated. |


#### KubernetesDeployMode



KubernetesDeployMode holds configuration for how to deploy managed resources such as the Envoy Proxy data plane fleet.

_Appears in:_
- [EnvoyGatewayKubernetesProvider](#envoygatewaykubernetesprovider)



#### KubernetesDeploymentSpec



KubernetesDeploymentSpec defines the desired state of the Kubernetes deployment resource.

_Appears in:_
- [EnvoyGatewayKubernetesProvider](#envoygatewaykubernetesprovider)
- [EnvoyProxyKubernetesProvider](#envoyproxykubernetesprovider)

| Field | Description |
| --- | --- |
| `replicas` _integer_ | Replicas is the number of desired pods. Defaults to 1. |
| `strategy` _[DeploymentStrategy](https://kubernetes.io/docs/reference/generated/kubernetes-api/v1.26/#deploymentstrategy-v1-apps)_ | The deployment strategy to use to replace existing pods with new ones. |
| `pod` _[KubernetesPodSpec](#kubernetespodspec)_ | Pod defines the desired specification of pod. |
| `container` _[KubernetesContainerSpec](#kubernetescontainerspec)_ | Container defines the desired specification of main container. |
| `initContainers` _[Container](https://kubernetes.io/docs/reference/generated/kubernetes-api/v1.26/#container-v1-core) array_ | List of initialization containers belonging to the pod. More info: https://kubernetes.io/docs/concepts/workloads/pods/init-containers/ |


#### KubernetesHorizontalPodAutoscalerSpec



KubernetesHorizontalPodAutoscalerSpec defines Kubernetes Horizontal Pod Autoscaler settings of Envoy Proxy Deployment. See k8s.io.autoscaling.v2.HorizontalPodAutoScalerSpec.

_Appears in:_
- [EnvoyProxyKubernetesProvider](#envoyproxykubernetesprovider)

| Field | Description |
| --- | --- |
| `minReplicas` _integer_ | minReplicas is the lower limit for the number of replicas to which the autoscaler can scale down. It defaults to 1 replica. |
| `maxReplicas` _integer_ | maxReplicas is the upper limit for the number of replicas to which the autoscaler can scale up. It cannot be less that minReplicas. |
| `metrics` _[MetricSpec](https://kubernetes.io/docs/reference/generated/kubernetes-api/v1.26/#metricspec-v2-autoscaling) array_ | metrics contains the specifications for which to use to calculate the desired replica count (the maximum replica count across all metrics will be used). If left empty, it defaults to being based on CPU utilization with average on 80% usage. |
| `behavior` _[HorizontalPodAutoscalerBehavior](https://kubernetes.io/docs/reference/generated/kubernetes-api/v1.26/#horizontalpodautoscalerbehavior-v2-autoscaling)_ | behavior configures the scaling behavior of the target in both Up and Down directions (scaleUp and scaleDown fields respectively). If not set, the default HPAScalingRules for scale up and scale down are used. See k8s.io.autoscaling.v2.HorizontalPodAutoScalerBehavior. |


#### KubernetesPodSpec



KubernetesPodSpec defines the desired state of the Kubernetes pod resource.

_Appears in:_
- [KubernetesDeploymentSpec](#kubernetesdeploymentspec)

| Field | Description |
| --- | --- |
| `annotations` _object (keys:string, values:string)_ | Annotations are the annotations that should be appended to the pods. By default, no pod annotations are appended. |
| `labels` _object (keys:string, values:string)_ | Labels are the additional labels that should be tagged to the pods. By default, no additional pod labels are tagged. |
| `securityContext` _[PodSecurityContext](https://kubernetes.io/docs/reference/generated/kubernetes-api/v1.26/#podsecuritycontext-v1-core)_ | SecurityContext holds pod-level security attributes and common container settings. Optional: Defaults to empty.  See type description for default values of each field. |
| `affinity` _[Affinity](https://kubernetes.io/docs/reference/generated/kubernetes-api/v1.26/#affinity-v1-core)_ | If specified, the pod's scheduling constraints. |
| `tolerations` _[Toleration](https://kubernetes.io/docs/reference/generated/kubernetes-api/v1.26/#toleration-v1-core) array_ | If specified, the pod's tolerations. |
| `volumes` _[Volume](https://kubernetes.io/docs/reference/generated/kubernetes-api/v1.26/#volume-v1-core) array_ | Volumes that can be mounted by containers belonging to the pod. More info: https://kubernetes.io/docs/concepts/storage/volumes |
| `hostNetwork` _boolean_ | HostNetwork, If this is set to true, the pod will use host's network namespace. |
| `imagePullSecrets` _[LocalObjectReference](https://kubernetes.io/docs/reference/generated/kubernetes-api/v1.26/#localobjectreference-v1-core) array_ | ImagePullSecrets is an optional list of references to secrets in the same namespace to use for pulling any of the images used by this PodSpec. If specified, these secrets will be passed to individual puller implementations for them to use. More info: https://kubernetes.io/docs/concepts/containers/images#specifying-imagepullsecrets-on-a-pod |
| `nodeSelector` _object (keys:string, values:string)_ | NodeSelector is a selector which must be true for the pod to fit on a node. Selector which must match a node's labels for the pod to be scheduled on that node. More info: https://kubernetes.io/docs/concepts/configuration/assign-pod-node/ |
| `topologySpreadConstraints` _[TopologySpreadConstraint](https://kubernetes.io/docs/reference/generated/kubernetes-api/v1.26/#topologyspreadconstraint-v1-core) array_ | TopologySpreadConstraints describes how a group of pods ought to spread across topology domains. Scheduler will schedule pods in a way which abides by the constraints. All topologySpreadConstraints are ANDed. |


#### KubernetesServiceSpec



KubernetesServiceSpec defines the desired state of the Kubernetes service resource.

_Appears in:_
- [EnvoyProxyKubernetesProvider](#envoyproxykubernetesprovider)

| Field | Description |
| --- | --- |
| `annotations` _object (keys:string, values:string)_ | Annotations that should be appended to the service. By default, no annotations are appended. |
| `type` _[ServiceType](#servicetype)_ | Type determines how the Service is exposed. Defaults to LoadBalancer. Valid options are ClusterIP, LoadBalancer and NodePort. "LoadBalancer" means a service will be exposed via an external load balancer (if the cloud provider supports it). "ClusterIP" means a service will only be accessible inside the cluster, via the cluster IP. "NodePort" means a service will be exposed on a static Port on all Nodes of the cluster. |
| `loadBalancerClass` _string_ | LoadBalancerClass, when specified, allows for choosing the LoadBalancer provider implementation if more than one are available or is otherwise expected to be specified |
| `allocateLoadBalancerNodePorts` _boolean_ | AllocateLoadBalancerNodePorts defines if NodePorts will be automatically allocated for services with type LoadBalancer. Default is "true". It may be set to "false" if the cluster load-balancer does not rely on NodePorts. If the caller requests specific NodePorts (by specifying a value), those requests will be respected, regardless of this field. This field may only be set for services with type LoadBalancer and will be cleared if the type is changed to any other type. |
| `loadBalancerIP` _string_ | LoadBalancerIP defines the IP Address of the underlying load balancer service. This field may be ignored if the load balancer provider does not support this feature. This field has been deprecated in Kubernetes, but it is still used for setting the IP Address in some cloud providers such as GCP. |
| `externalTrafficPolicy` _[ServiceExternalTrafficPolicy](#serviceexternaltrafficpolicy)_ | ExternalTrafficPolicy determines the externalTrafficPolicy for the Envoy Service. Valid options are Local and Cluster. Default is "Local". "Local" means traffic will only go to pods on the node receiving the traffic. "Cluster" means connections are loadbalanced to all pods in the cluster. |


#### KubernetesWatchMode



KubernetesWatchMode holds the configuration for which input resources to watch and reconcile.

_Appears in:_
- [EnvoyGatewayKubernetesProvider](#envoygatewaykubernetesprovider)

| Field | Description |
| --- | --- |
| `type` _[KubernetesWatchModeType](#kuberneteswatchmodetype)_ | Type indicates what watch mode to use. KubernetesWatchModeTypeNamespaces and KubernetesWatchModeTypeNamespaceSelectors are currently supported By default, when this field is unset or empty, Envoy Gateway will watch for input namespaced resources from all namespaces. |
| `namespaces` _string array_ | Namespaces holds the list of namespaces that Envoy Gateway will watch for namespaced scoped resources such as Gateway, HTTPRoute and Service. Note that Envoy Gateway will continue to reconcile relevant cluster scoped resources such as GatewayClass that it is linked to. Precisely one of Namespaces and NamespaceSelectors must be set. |
| `namespaceSelectors` _string array_ | NamespaceSelectors holds a list of labels that namespaces have to have in order to be watched. Note this doesn't set the informer to watch the namespaces with the given labels. Informer still watches all namespaces. But the events for objects whose namespace do not match given labels will be filtered out. Precisely one of Namespaces and NamespaceSelectors must be set. |


#### KubernetesWatchModeType

_Underlying type:_ `string`

KubernetesWatchModeType defines the type of KubernetesWatchMode

_Appears in:_
- [KubernetesWatchMode](#kuberneteswatchmode)



#### LiteralCustomTag



LiteralCustomTag adds hard-coded value to each span.

_Appears in:_
- [CustomTag](#customtag)

| Field | Description |
| --- | --- |
| `value` _string_ | Value defines the hard-coded value to add to each span. |


#### LoadBalancer



LoadBalancer defines the load balancer policy to be applied.

_Appears in:_
- [BackendTrafficPolicySpec](#backendtrafficpolicyspec)

| Field | Description |
| --- | --- |
| `type` _[LoadBalancerType](#loadbalancertype)_ | Type decides the type of Load Balancer policy. Valid LoadBalancerType values are "ConsistentHash", "LeastRequest", "Random", "RoundRobin", |
| `consistentHash` _[ConsistentHash](#consistenthash)_ | ConsistentHash defines the configuration when the load balancer type is set to ConsistentHash |
| `slowStart` _[SlowStart](#slowstart)_ | SlowStart defines the configuration related to the slow start load balancer policy. If set, during slow start window, traffic sent to the newly added hosts will gradually increase. Currently this is only supported for RoundRobin and LeastRequest load balancers |


#### LoadBalancerType

_Underlying type:_ `string`

LoadBalancerType specifies the types of LoadBalancer.

_Appears in:_
- [LoadBalancer](#loadbalancer)



#### LocalRateLimit



LocalRateLimit defines local rate limit configuration.

_Appears in:_
- [RateLimitSpec](#ratelimitspec)

| Field | Description |
| --- | --- |
| `rules` _[RateLimitRule](#ratelimitrule) array_ | Rules are a list of RateLimit selectors and limits. If a request matches multiple rules, the strictest limit is applied. For example, if a request matches two rules, one with 10rps and one with 20rps, the final limit will be based on the rule with 10rps. |


#### LogLevel

_Underlying type:_ `string`

LogLevel defines a log level for Envoy Gateway and EnvoyProxy system logs.

_Appears in:_
- [EnvoyGatewayLogging](#envoygatewaylogging)
- [ProxyLogging](#proxylogging)



#### MetricSinkType

_Underlying type:_ `string`



_Appears in:_
- [EnvoyGatewayMetricSink](#envoygatewaymetricsink)
- [ProxyMetricSink](#proxymetricsink)



#### OIDC



OIDC defines the configuration for the OpenID Connect (OIDC) authentication.

_Appears in:_
- [SecurityPolicySpec](#securitypolicyspec)

| Field | Description |
| --- | --- |
| `provider` _[OIDCProvider](#oidcprovider)_ | The OIDC Provider configuration. |
| `clientID` _string_ | The client ID to be used in the OIDC [Authentication Request](https://openid.net/specs/openid-connect-core-1_0.html#AuthRequest). |
| `clientSecret` _[SecretObjectReference](https://gateway-api.sigs.k8s.io/references/spec/#gateway.networking.k8s.io/v1.SecretObjectReference)_ | The Kubernetes secret which contains the OIDC client secret to be used in the [Authentication Request](https://openid.net/specs/openid-connect-core-1_0.html#AuthRequest). 
 This is an Opaque secret. The client secret should be stored in the key "client-secret". |
| `scopes` _string array_ | The OIDC scopes to be used in the [Authentication Request](https://openid.net/specs/openid-connect-core-1_0.html#AuthRequest). The "openid" scope is always added to the list of scopes if not already specified. |
| `redirectURL` _string_ | The redirect URL to be used in the OIDC [Authentication Request](https://openid.net/specs/openid-connect-core-1_0.html#AuthRequest). If not specified, uses the default redirect URI "%REQ(x-forwarded-proto)%://%REQ(:authority)%/oauth2/callback" |
| `logoutPath` _string_ | The path to log a user out, clearing their credential cookies. If not specified, uses a default logout path "/logout" |


#### OIDCProvider



OIDCProvider defines the OIDC Provider configuration.

_Appears in:_
- [OIDC](#oidc)

| Field | Description |
| --- | --- |
| `issuer` _string_ | The OIDC Provider's [issuer identifier](https://openid.net/specs/openid-connect-discovery-1_0.html#IssuerDiscovery). Issuer MUST be a URI RFC 3986 [RFC3986] with a scheme component that MUST be https, a host component, and optionally, port and path components and no query or fragment components. |
| `authorizationEndpoint` _string_ | The OIDC Provider's [authorization endpoint](https://openid.net/specs/openid-connect-core-1_0.html#AuthorizationEndpoint). If not provided, EG will try to discover it from the provider's [Well-Known Configuration Endpoint](https://openid.net/specs/openid-connect-discovery-1_0.html#ProviderConfigurationResponse). |
| `tokenEndpoint` _string_ | The OIDC Provider's [token endpoint](https://openid.net/specs/openid-connect-core-1_0.html#TokenEndpoint). If not provided, EG will try to discover it from the provider's [Well-Known Configuration Endpoint](https://openid.net/specs/openid-connect-discovery-1_0.html#ProviderConfigurationResponse). |


#### OpenTelemetryEnvoyProxyAccessLog



TODO: consider reuse ExtensionService?

_Appears in:_
- [ProxyAccessLogSink](#proxyaccesslogsink)

| Field | Description |
| --- | --- |
| `host` _string_ | Host define the extension service hostname. |
| `port` _integer_ | Port defines the port the extension service is exposed on. |
| `resources` _object (keys:string, values:string)_ | Resources is a set of labels that describe the source of a log entry, including envoy node info. It's recommended to follow [semantic conventions](https://opentelemetry.io/docs/reference/specification/resource/semantic_conventions/). |


#### PathEscapedSlashAction

_Underlying type:_ `string`

PathEscapedSlashAction determines the action for requests that contain %2F, %2f, %5C, or %5c sequences in the URI path.

_Appears in:_
- [PathSettings](#pathsettings)



#### PathSettings



PathSettings provides settings that managing how the incoming path set by clients is handled.

_Appears in:_
- [ClientTrafficPolicySpec](#clienttrafficpolicyspec)

| Field | Description |
| --- | --- |
| `escapedSlashesAction` _[PathEscapedSlashAction](#pathescapedslashaction)_ | EscapedSlashesAction determines how %2f, %2F, %5c, or %5C sequences in the path URI should be handled. The default is UnescapeAndRedirect. |
| `disableMergeSlashes` _boolean_ | DisableMergeSlashes allows disabling the default configuration of merging adjacent slashes in the path. Note that slash merging is not part of the HTTP spec and is provided for convenience. |


#### PerRetryPolicy





_Appears in:_
- [Retry](#retry)

| Field | Description |
| --- | --- |
| `timeout` _[Duration](https://kubernetes.io/docs/reference/generated/kubernetes-api/v1.26/#duration-v1-meta)_ | Timeout is the timeout per retry attempt. |
| `idleTimeout` _[Duration](https://kubernetes.io/docs/reference/generated/kubernetes-api/v1.26/#duration-v1-meta)_ | IdleTimeout is the upstream idle timeout per retry attempt.This parameter is optional and if absent there is no per try idle timeout. |
| `backOff` _[BackOffPolicy](#backoffpolicy)_ | Backoff is the backoff policy to be applied per retry attempt. gateway uses a fully jittered exponential back-off algorithm for retries. For additional details, see https://www.envoyproxy.io/docs/envoy/latest/configuration/http/http_filters/router_filter#config-http-filters-router-x-envoy-max-retries |


#### ProviderType

_Underlying type:_ `string`

ProviderType defines the types of providers supported by Envoy Gateway.

_Appears in:_
- [EnvoyGatewayProvider](#envoygatewayprovider)
- [EnvoyProxyProvider](#envoyproxyprovider)



#### ProxyAccessLog





_Appears in:_
- [ProxyTelemetry](#proxytelemetry)

| Field | Description |
| --- | --- |
| `disable` _boolean_ | Disable disables access logging for managed proxies if set to true. |
| `settings` _[ProxyAccessLogSetting](#proxyaccesslogsetting) array_ | Settings defines accesslog settings for managed proxies. If unspecified, will send default format to stdout. |


#### ProxyAccessLogFormat



ProxyAccessLogFormat defines the format of accesslog. By default accesslogs are written to standard output.

_Appears in:_
- [ProxyAccessLogSetting](#proxyaccesslogsetting)

| Field | Description |
| --- | --- |
| `type` _[ProxyAccessLogFormatType](#proxyaccesslogformattype)_ | Type defines the type of accesslog format. |
| `text` _string_ | Text defines the text accesslog format, following Envoy accesslog formatting, It's required when the format type is "Text". Envoy [command operators](https://www.envoyproxy.io/docs/envoy/latest/configuration/observability/access_log/usage#command-operators) may be used in the format. The [format string documentation](https://www.envoyproxy.io/docs/envoy/latest/configuration/observability/access_log/usage#config-access-log-format-strings) provides more information. |
| `json` _object (keys:string, values:string)_ | JSON is additional attributes that describe the specific event occurrence. Structured format for the envoy access logs. Envoy [command operators](https://www.envoyproxy.io/docs/envoy/latest/configuration/observability/access_log/usage#command-operators) can be used as values for fields within the Struct. It's required when the format type is "JSON". |


#### ProxyAccessLogFormatType

_Underlying type:_ `string`



_Appears in:_
- [ProxyAccessLogFormat](#proxyaccesslogformat)



#### ProxyAccessLogSetting





_Appears in:_
- [ProxyAccessLog](#proxyaccesslog)

| Field | Description |
| --- | --- |
| `format` _[ProxyAccessLogFormat](#proxyaccesslogformat)_ | Format defines the format of accesslog. |
| `sinks` _[ProxyAccessLogSink](#proxyaccesslogsink) array_ | Sinks defines the sinks of accesslog. |


#### ProxyAccessLogSink



ProxyAccessLogSink defines the sink of accesslog.

_Appears in:_
- [ProxyAccessLogSetting](#proxyaccesslogsetting)

| Field | Description |
| --- | --- |
| `type` _[ProxyAccessLogSinkType](#proxyaccesslogsinktype)_ | Type defines the type of accesslog sink. |
| `file` _[FileEnvoyProxyAccessLog](#fileenvoyproxyaccesslog)_ | File defines the file accesslog sink. |
| `openTelemetry` _[OpenTelemetryEnvoyProxyAccessLog](#opentelemetryenvoyproxyaccesslog)_ | OpenTelemetry defines the OpenTelemetry accesslog sink. |


#### ProxyAccessLogSinkType

_Underlying type:_ `string`



_Appears in:_
- [ProxyAccessLogSink](#proxyaccesslogsink)



#### ProxyBootstrap



ProxyBootstrap defines Envoy Bootstrap configuration.

_Appears in:_
- [EnvoyProxySpec](#envoyproxyspec)

| Field | Description |
| --- | --- |
| `type` _[BootstrapType](#bootstraptype)_ | Type is the type of the bootstrap configuration, it should be either Replace or Merge. If unspecified, it defaults to Replace. |
| `value` _string_ | Value is a YAML string of the bootstrap. |


#### ProxyLogComponent

_Underlying type:_ `string`

ProxyLogComponent defines a component that supports a configured logging level.

_Appears in:_
- [ProxyLogging](#proxylogging)



#### ProxyLogging



ProxyLogging defines logging parameters for managed proxies.

_Appears in:_
- [EnvoyProxySpec](#envoyproxyspec)

| Field | Description |
| --- | --- |
| `level` _object (keys:[ProxyLogComponent](#proxylogcomponent), values:[LogLevel](#loglevel))_ | Level is a map of logging level per component, where the component is the key and the log level is the value. If unspecified, defaults to "default: warn". |


#### ProxyMetricSink



ProxyMetricSink defines the sink of metrics. Default metrics sink is OpenTelemetry.

_Appears in:_
- [ProxyMetrics](#proxymetrics)

| Field | Description |
| --- | --- |
| `type` _[MetricSinkType](#metricsinktype)_ | Type defines the metric sink type. EG currently only supports OpenTelemetry. |
| `openTelemetry` _[ProxyOpenTelemetrySink](#proxyopentelemetrysink)_ | OpenTelemetry defines the configuration for OpenTelemetry sink. It's required if the sink type is OpenTelemetry. |


#### ProxyMetrics





_Appears in:_
- [ProxyTelemetry](#proxytelemetry)

| Field | Description |
| --- | --- |
| `prometheus` _[ProxyPrometheusProvider](#proxyprometheusprovider)_ | Prometheus defines the configuration for Admin endpoint `/stats/prometheus`. |
| `sinks` _[ProxyMetricSink](#proxymetricsink) array_ | Sinks defines the metric sinks where metrics are sent to. |
| `matches` _[StringMatch](#stringmatch) array_ | Matches defines configuration for selecting specific metrics instead of generating all metrics stats that are enabled by default. This helps reduce CPU and memory overhead in Envoy, but eliminating some stats may after critical functionality. Here are the stats that we strongly recommend not disabling: `cluster_manager.warming_clusters`, `cluster.<cluster_name>.membership_total`,`cluster.<cluster_name>.membership_healthy`, `cluster.<cluster_name>.membership_degraded`，reference  https://github.com/envoyproxy/envoy/issues/9856, https://github.com/envoyproxy/envoy/issues/14610 |
| `enableVirtualHostStats` _boolean_ | EnableVirtualHostStats enables envoy stat metrics for virtual hosts. |


#### ProxyOpenTelemetrySink





_Appears in:_
- [ProxyMetricSink](#proxymetricsink)

| Field | Description |
| --- | --- |
| `host` _string_ | Host define the service hostname. |
| `port` _integer_ | Port defines the port the service is exposed on. |


#### ProxyPrometheusProvider





_Appears in:_
- [ProxyMetrics](#proxymetrics)

| Field | Description |
| --- | --- |
| `disable` _boolean_ | Disable the Prometheus endpoint. |


#### ProxyProtocol



ProxyProtocol defines the configuration related to the proxy protocol when communicating with the backend.

_Appears in:_
- [BackendTrafficPolicySpec](#backendtrafficpolicyspec)

| Field | Description |
| --- | --- |
| `version` _[ProxyProtocolVersion](#proxyprotocolversion)_ | Version of ProxyProtol Valid ProxyProtocolVersion values are "V1" "V2" |


#### ProxyProtocolVersion

_Underlying type:_ `string`

ProxyProtocolVersion defines the version of the Proxy Protocol to use.

_Appears in:_
- [ProxyProtocol](#proxyprotocol)



#### ProxyTelemetry





_Appears in:_
- [EnvoyProxySpec](#envoyproxyspec)

| Field | Description |
| --- | --- |
| `accessLog` _[ProxyAccessLog](#proxyaccesslog)_ | AccessLogs defines accesslog parameters for managed proxies. If unspecified, will send default format to stdout. |
| `tracing` _[ProxyTracing](#proxytracing)_ | Tracing defines tracing configuration for managed proxies. If unspecified, will not send tracing data. |
| `metrics` _[ProxyMetrics](#proxymetrics)_ | Metrics defines metrics configuration for managed proxies. |


#### ProxyTracing





_Appears in:_
- [ProxyTelemetry](#proxytelemetry)

| Field | Description |
| --- | --- |
| `samplingRate` _integer_ | SamplingRate controls the rate at which traffic will be selected for tracing if no prior sampling decision has been made. Defaults to 100, valid values [0-100]. 100 indicates 100% sampling. |
| `customTags` _object (keys:string, values:[CustomTag](#customtag))_ | CustomTags defines the custom tags to add to each span. If provider is kubernetes, pod name and namespace are added by default. |
| `provider` _[TracingProvider](#tracingprovider)_ | Provider defines the tracing provider. Only OpenTelemetry is supported currently. |


#### RateLimit



RateLimit defines the configuration associated with the Rate Limit Service used for Global Rate Limiting.

_Appears in:_
- [EnvoyGateway](#envoygateway)
- [EnvoyGatewaySpec](#envoygatewayspec)

| Field | Description |
| --- | --- |
| `backend` _[RateLimitDatabaseBackend](#ratelimitdatabasebackend)_ | Backend holds the configuration associated with the database backend used by the rate limit service to store state associated with global ratelimiting. |
| `timeout` _[Duration](https://kubernetes.io/docs/reference/generated/kubernetes-api/v1.26/#duration-v1-meta)_ | Timeout specifies the timeout period for the proxy to access the ratelimit server If not set, timeout is 20ms. |
| `failClosed` _boolean_ | FailClosed is a switch used to control the flow of traffic when the response from the ratelimit server cannot be obtained. If FailClosed is false, let the traffic pass, otherwise, don't let the traffic pass and return 500. If not set, FailClosed is False. |


#### RateLimitDatabaseBackend



RateLimitDatabaseBackend defines the configuration associated with the database backend used by the rate limit service.

_Appears in:_
- [RateLimit](#ratelimit)

| Field | Description |
| --- | --- |
| `type` _[RateLimitDatabaseBackendType](#ratelimitdatabasebackendtype)_ | Type is the type of database backend to use. Supported types are: * Redis: Connects to a Redis database. |
| `redis` _[RateLimitRedisSettings](#ratelimitredissettings)_ | Redis defines the settings needed to connect to a Redis database. |


#### RateLimitDatabaseBackendType

_Underlying type:_ `string`

RateLimitDatabaseBackendType specifies the types of database backend to be used by the rate limit service.

_Appears in:_
- [RateLimitDatabaseBackend](#ratelimitdatabasebackend)



#### RateLimitRedisSettings



RateLimitRedisSettings defines the configuration for connecting to redis database.

_Appears in:_
- [RateLimitDatabaseBackend](#ratelimitdatabasebackend)

| Field | Description |
| --- | --- |
| `url` _string_ | URL of the Redis Database. |
| `tls` _[RedisTLSSettings](#redistlssettings)_ | TLS defines TLS configuration for connecting to redis database. |


#### RateLimitRule



RateLimitRule defines the semantics for matching attributes from the incoming requests, and setting limits for them.

_Appears in:_
- [GlobalRateLimit](#globalratelimit)
- [LocalRateLimit](#localratelimit)

| Field | Description |
| --- | --- |
| `clientSelectors` _[RateLimitSelectCondition](#ratelimitselectcondition) array_ | ClientSelectors holds the list of select conditions to select specific clients using attributes from the traffic flow. All individual select conditions must hold True for this rule and its limit to be applied. 
 If no client selectors are specified, the rule applies to all traffic of the targeted Route. 
 If the policy targets a Gateway, the rule applies to each Route of the Gateway. Please note that each Route has its own rate limit counters. For example, if a Gateway has two Routes, and the policy has a rule with limit 10rps, each Route will have its own 10rps limit. |
| `limit` _[RateLimitValue](#ratelimitvalue)_ | Limit holds the rate limit values. This limit is applied for traffic flows when the selectors compute to True, causing the request to be counted towards the limit. The limit is enforced and the request is ratelimited, i.e. a response with 429 HTTP status code is sent back to the client when the selected requests have reached the limit. |


#### RateLimitSelectCondition



RateLimitSelectCondition specifies the attributes within the traffic flow that can be used to select a subset of clients to be ratelimited. All the individual conditions must hold True for the overall condition to hold True.

_Appears in:_
- [RateLimitRule](#ratelimitrule)

| Field | Description |
| --- | --- |
| `headers` _[HeaderMatch](#headermatch) array_ | Headers is a list of request headers to match. Multiple header values are ANDed together, meaning, a request MUST match all the specified headers. At least one of headers or sourceCIDR condition must be specified. |
| `sourceCIDR` _[SourceMatch](#sourcematch)_ | SourceCIDR is the client IP Address range to match on. At least one of headers or sourceCIDR condition must be specified. |


#### RateLimitSpec



RateLimitSpec defines the desired state of RateLimitSpec.

_Appears in:_
- [BackendTrafficPolicySpec](#backendtrafficpolicyspec)

| Field | Description |
| --- | --- |
| `type` _[RateLimitType](#ratelimittype)_ | Type decides the scope for the RateLimits. Valid RateLimitType values are "Global" or "Local". |
| `global` _[GlobalRateLimit](#globalratelimit)_ | Global defines global rate limit configuration. |
| `local` _[LocalRateLimit](#localratelimit)_ | Local defines local rate limit configuration. |


#### RateLimitType

_Underlying type:_ `string`

RateLimitType specifies the types of RateLimiting.

_Appears in:_
- [RateLimitSpec](#ratelimitspec)



#### RateLimitUnit

_Underlying type:_ `string`

RateLimitUnit specifies the intervals for setting rate limits. Valid RateLimitUnit values are "Second", "Minute", "Hour", and "Day".

_Appears in:_
- [RateLimitValue](#ratelimitvalue)



#### RateLimitValue



RateLimitValue defines the limits for rate limiting.

_Appears in:_
- [RateLimitRule](#ratelimitrule)

| Field | Description |
| --- | --- |
| `requests` _integer_ |  |
| `unit` _[RateLimitUnit](#ratelimitunit)_ |  |


#### RedisTLSSettings



RedisTLSSettings defines the TLS configuration for connecting to redis database.

_Appears in:_
- [RateLimitRedisSettings](#ratelimitredissettings)

| Field | Description |
| --- | --- |
| `certificateRef` _[SecretObjectReference](https://gateway-api.sigs.k8s.io/references/spec/#gateway.networking.k8s.io/v1.SecretObjectReference)_ | CertificateRef defines the client certificate reference for TLS connections. Currently only a Kubernetes Secret of type TLS is supported. |


#### RemoteJWKS



RemoteJWKS defines how to fetch and cache JSON Web Key Sets (JWKS) from a remote HTTP/HTTPS endpoint.

_Appears in:_
- [JWTProvider](#jwtprovider)

| Field | Description |
| --- | --- |
| `uri` _string_ | URI is the HTTPS URI to fetch the JWKS. Envoy's system trust bundle is used to validate the server certificate. |


#### RequestHeaderCustomTag



RequestHeaderCustomTag adds value from request header to each span.

_Appears in:_
- [CustomTag](#customtag)

| Field | Description |
| --- | --- |
| `name` _string_ | Name defines the name of the request header which to extract the value from. |
| `defaultValue` _string_ | DefaultValue defines the default value to use if the request header is not set. |


#### ResourceProviderType

_Underlying type:_ `string`

ResourceProviderType defines the types of custom resource providers supported by Envoy Gateway.

_Appears in:_
- [EnvoyGatewayResourceProvider](#envoygatewayresourceprovider)



#### Retry



Retry defines the retry strategy to be applied.

_Appears in:_
- [BackendTrafficPolicySpec](#backendtrafficpolicyspec)

| Field | Description |
| --- | --- |
| `numRetries` _integer_ | NumRetries is the number of retries to be attempted. Defaults to 2. |
| `retryOn` _[RetryOn](#retryon)_ | RetryOn specifies the retry trigger condition. 
 If not specified, the default is to retry on connect-failure,refused-stream,unavailable,cancelled,retriable-status-codes(503). |
| `perRetry` _[PerRetryPolicy](#perretrypolicy)_ | PerRetry is the retry policy to be applied per retry attempt. |


#### RetryOn





_Appears in:_
- [Retry](#retry)

| Field | Description |
| --- | --- |
| `triggers` _[TriggerEnum](#triggerenum) array_ | Triggers specifies the retry trigger condition(Http/Grpc). |
| `httpStatusCodes` _integer array_ | HttpStatusCodes specifies the http status codes to be retried. |


#### SecurityPolicy



SecurityPolicy allows the user to configure various security settings for a Gateway.

_Appears in:_
- [SecurityPolicyList](#securitypolicylist)

| Field | Description |
| --- | --- |
| `apiVersion` _string_ | `gateway.envoyproxy.io/v1alpha1`
| `kind` _string_ | `SecurityPolicy`
| `metadata` _[ObjectMeta](https://kubernetes.io/docs/reference/generated/kubernetes-api/v1.26/#objectmeta-v1-meta)_ | Refer to Kubernetes API documentation for fields of `metadata`. |
| `spec` _[SecurityPolicySpec](#securitypolicyspec)_ | Spec defines the desired state of SecurityPolicy. |


#### SecurityPolicyList



SecurityPolicyList contains a list of SecurityPolicy resources.



| Field | Description |
| --- | --- |
| `apiVersion` _string_ | `gateway.envoyproxy.io/v1alpha1`
| `kind` _string_ | `SecurityPolicyList`
| `metadata` _[ListMeta](https://kubernetes.io/docs/reference/generated/kubernetes-api/v1.26/#listmeta-v1-meta)_ | Refer to Kubernetes API documentation for fields of `metadata`. |
| `items` _[SecurityPolicy](#securitypolicy) array_ |  |


#### SecurityPolicySpec



SecurityPolicySpec defines the desired state of SecurityPolicy.

_Appears in:_
- [SecurityPolicy](#securitypolicy)

| Field | Description |
| --- | --- |
| `targetRef` _[PolicyTargetReferenceWithSectionName](#policytargetreferencewithsectionname)_ | TargetRef is the name of the Gateway resource this policy is being attached to. This Policy and the TargetRef MUST be in the same namespace for this Policy to have effect and be applied to the Gateway. TargetRef |
| `cors` _[CORS](#cors)_ | CORS defines the configuration for Cross-Origin Resource Sharing (CORS). |
| `basicAuth` _[BasicAuth](#basicauth)_ | BasicAuth defines the configuration for the HTTP Basic Authentication. |
| `jwt` _[JWT](#jwt)_ | JWT defines the configuration for JSON Web Token (JWT) authentication. |
| `oidc` _[OIDC](#oidc)_ | OIDC defines the configuration for the OpenID Connect (OIDC) authentication. |




#### ServiceExternalTrafficPolicy

_Underlying type:_ `string`

ServiceExternalTrafficPolicy describes how nodes distribute service traffic they receive on one of the Service's "externally-facing" addresses (NodePorts, ExternalIPs, and LoadBalancer IPs.

_Appears in:_
- [KubernetesServiceSpec](#kubernetesservicespec)



#### ServiceType

_Underlying type:_ `string`

ServiceType string describes ingress methods for a service

_Appears in:_
- [KubernetesServiceSpec](#kubernetesservicespec)



#### SlowStart



SlowStart defines the configuration related to the slow start load balancer policy.

_Appears in:_
- [LoadBalancer](#loadbalancer)

| Field | Description |
| --- | --- |
| `window` _[Duration](https://kubernetes.io/docs/reference/generated/kubernetes-api/v1.26/#duration-v1-meta)_ | Window defines the duration of the warm up period for newly added host. During slow start window, traffic sent to the newly added hosts will gradually increase. Currently only supports linear growth of traffic. For additional details, see https://www.envoyproxy.io/docs/envoy/latest/api-v3/config/cluster/v3/cluster.proto#config-cluster-v3-cluster-slowstartconfig |


#### SourceMatch





_Appears in:_
- [RateLimitSelectCondition](#ratelimitselectcondition)



#### StringMatch



StringMatch defines how to match any strings. This is a general purpose match condition that can be used by other EG APIs that need to match against a string.

_Appears in:_
- [ProxyMetrics](#proxymetrics)

| Field | Description |
| --- | --- |
| `type` _[StringMatchType](#stringmatchtype)_ | Type specifies how to match against a string. |
| `value` _string_ | Value specifies the string value that the match must have. |


#### StringMatchType

_Underlying type:_ `string`

StringMatchType specifies the semantics of how a string value should be compared. Valid MatchType values are "Exact", "Prefix", "Suffix", "RegularExpression".

_Appears in:_
- [StringMatch](#stringmatch)



#### TCPHealthChecker



TCPHealthChecker defines the settings of tcp health check.

_Appears in:_
- [HealthCheck](#healthcheck)

| Field | Description |
| --- | --- |
| `send` _[HealthCheckPayload](#healthcheckpayload)_ | Send defines the request payload. |
| `receive` _[HealthCheckPayload](#healthcheckpayload)_ | Receive defines the expected response payload. |


#### TCPKeepalive



TCPKeepalive define the TCP Keepalive configuration.

_Appears in:_
- [BackendTrafficPolicySpec](#backendtrafficpolicyspec)
- [ClientTrafficPolicySpec](#clienttrafficpolicyspec)

| Field | Description |
| --- | --- |
| `probes` _integer_ | The total number of unacknowledged probes to send before deciding the connection is dead. Defaults to 9. |
| `idleTime` _Duration_ | The duration a connection needs to be idle before keep-alive probes start being sent. The duration format is Defaults to `7200s`. |
| `interval` _Duration_ | The duration between keep-alive probes. Defaults to `75s`. |


#### TCPTimeout





_Appears in:_
- [Timeout](#timeout)

| Field | Description |
| --- | --- |
| `connectTimeout` _Duration_ | The timeout for network connection establishment, including TCP and TLS handshakes. Default: 10 seconds. |


#### TLSSettings





_Appears in:_
- [ClientTrafficPolicySpec](#clienttrafficpolicyspec)

| Field | Description |
| --- | --- |
| `minVersion` _[TLSVersion](#tlsversion)_ | Min specifies the minimal TLS protocol version to allow. The default is TLS 1.2 if this is not specified. |
| `maxVersion` _[TLSVersion](#tlsversion)_ | Max specifies the maximal TLS protocol version to allow The default is TLS 1.3 if this is not specified. |
| `ciphers` _string array_ | Ciphers specifies the set of cipher suites supported when negotiating TLS 1.0 - 1.2. This setting has no effect for TLS 1.3. In non-FIPS Envoy Proxy builds the default cipher list is: - [ECDHE-ECDSA-AES128-GCM-SHA256|ECDHE-ECDSA-CHACHA20-POLY1305] - [ECDHE-RSA-AES128-GCM-SHA256|ECDHE-RSA-CHACHA20-POLY1305] - ECDHE-ECDSA-AES256-GCM-SHA384 - ECDHE-RSA-AES256-GCM-SHA384 In builds using BoringSSL FIPS the default cipher list is: - ECDHE-ECDSA-AES128-GCM-SHA256 - ECDHE-RSA-AES128-GCM-SHA256 - ECDHE-ECDSA-AES256-GCM-SHA384 - ECDHE-RSA-AES256-GCM-SHA384 |
| `ecdhCurves` _string array_ | ECDHCurves specifies the set of supported ECDH curves. In non-FIPS Envoy Proxy builds the default curves are: - X25519 - P-256 In builds using BoringSSL FIPS the default curve is: - P-256 |
| `signatureAlgorithms` _string array_ | SignatureAlgorithms specifies which signature algorithms the listener should support. |
| `alpnProtocols` _[ALPNProtocol](#alpnprotocol) array_ | ALPNProtocols supplies the list of ALPN protocols that should be exposed by the listener. By default h2 and http/1.1 are enabled. Supported values are: - http/1.0 - http/1.1 - h2 |


#### TLSVersion

_Underlying type:_ `string`

TLSVersion specifies the TLS version

_Appears in:_
- [TLSSettings](#tlssettings)



#### Timeout



Timeout defines configuration for timeouts related to connections.

_Appears in:_
- [BackendTrafficPolicySpec](#backendtrafficpolicyspec)

| Field | Description |
| --- | --- |
| `tcp` _[TCPTimeout](#tcptimeout)_ | Timeout settings for TCP. |
| `http` _[HTTPTimeout](#httptimeout)_ | Timeout settings for HTTP. |


#### TracingProvider





_Appears in:_
- [ProxyTracing](#proxytracing)

| Field | Description |
| --- | --- |
| `type` _[TracingProviderType](#tracingprovidertype)_ | Type defines the tracing provider type. EG currently only supports OpenTelemetry. |
| `host` _string_ | Host define the provider service hostname. |
| `port` _integer_ | Port defines the port the provider service is exposed on. |


#### TracingProviderType

_Underlying type:_ `string`



_Appears in:_
- [TracingProvider](#tracingprovider)



#### TriggerEnum

_Underlying type:_ `string`

TriggerEnum specifies the conditions that trigger retries.

_Appears in:_
- [RetryOn](#retryon)



#### XDSTranslatorHook

_Underlying type:_ `string`

XDSTranslatorHook defines the types of hooks that an Envoy Gateway extension may support for the xds-translator

_Appears in:_
- [XDSTranslatorHooks](#xdstranslatorhooks)



#### XDSTranslatorHooks



XDSTranslatorHooks contains all the pre and post hooks for the xds-translator runner.

_Appears in:_
- [ExtensionHooks](#extensionhooks)

| Field | Description |
| --- | --- |
| `pre` _[XDSTranslatorHook](#xdstranslatorhook) array_ |  |
| `post` _[XDSTranslatorHook](#xdstranslatorhook) array_ |  |

<|MERGE_RESOLUTION|>--- conflicted
+++ resolved
@@ -105,11 +105,8 @@
 | `healthCheck` _[HealthCheck](#healthcheck)_ | HealthCheck allows gateway to perform active health checking on backends. |
 | `faultInjection` _[FaultInjection](#faultinjection)_ | FaultInjection defines the fault injection policy to be applied. This configuration can be used to inject delays and abort requests to mimic failure scenarios such as service failures and overloads |
 | `circuitBreaker` _[CircuitBreaker](#circuitbreaker)_ | Circuit Breaker settings for the upstream connections and requests. If not set, circuit breakers will be enabled with the default thresholds |
-<<<<<<< HEAD
 | `retry` _[Retry](#retry)_ | Retry provides more advanced usage, allowing users to customize the number of retries, retry fallback strategy, and retry triggering conditions. If not set, retry will be disabled. |
-=======
 | `timeout` _[Timeout](#timeout)_ | Timeout settings for the backend connections. |
->>>>>>> 20b8497a
 
 
 

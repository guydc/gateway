--- conflicted
+++ resolved
@@ -38,21 +38,6 @@
 
 
 
-<<<<<<< HEAD
-#### BackOffPolicy
-
-
-
-
-
-_Appears in:_
-- [PerRetryPolicy](#perretrypolicy)
-
-| Field | Description |
-| --- | --- |
-| `baseInterval` _[Duration](https://kubernetes.io/docs/reference/generated/kubernetes-api/v1.26/#duration-v1-meta)_ | BaseInterval is the base interval between retries. |
-| `maxInterval` _[Duration](https://kubernetes.io/docs/reference/generated/kubernetes-api/v1.26/#duration-v1-meta)_ | MaxInterval is the maximum interval between retries. This parameter is optional, but must be greater than or equal to the base_interval if set. The default is 10 times the base_interval |
-=======
 #### ActiveHealthCheck
 
 
@@ -110,7 +95,21 @@
 _Appears in:_
 - [ActiveHealthCheck](#activehealthcheck)
 
->>>>>>> cf46fbe7
+
+
+#### BackOffPolicy
+
+
+
+
+
+_Appears in:_
+- [PerRetryPolicy](#perretrypolicy)
+
+| Field | Type | Required | Description |
+| ---   | ---  | ---      | ---         |
+| `baseInterval` | _[Duration](https://kubernetes.io/docs/reference/generated/kubernetes-api/v1.26/#duration-v1-meta)_ |  true  | BaseInterval is the base interval between retries. |
+| `maxInterval` | _[Duration](https://kubernetes.io/docs/reference/generated/kubernetes-api/v1.26/#duration-v1-meta)_ |  false  | MaxInterval is the maximum interval between retries. This parameter is optional, but must be greater than or equal to the base_interval if set. The default is 10 times the base_interval |
 
 
 #### BackendTrafficPolicy
@@ -155,20 +154,6 @@
 _Appears in:_
 - [BackendTrafficPolicy](#backendtrafficpolicy)
 
-<<<<<<< HEAD
-| Field | Description |
-| --- | --- |
-| `targetRef` _[PolicyTargetReferenceWithSectionName](#policytargetreferencewithsectionname)_ | targetRef is the name of the resource this policy is being attached to. This Policy and the TargetRef MUST be in the same namespace for this Policy to have effect and be applied to the Gateway. |
-| `rateLimit` _[RateLimitSpec](#ratelimitspec)_ | RateLimit allows the user to limit the number of incoming requests to a predefined value based on attributes within the traffic flow. |
-| `loadBalancer` _[LoadBalancer](#loadbalancer)_ | LoadBalancer policy to apply when routing traffic from the gateway to the backend endpoints |
-| `proxyProtocol` _[ProxyProtocol](#proxyprotocol)_ | ProxyProtocol enables the Proxy Protocol when communicating with the backend. |
-| `tcpKeepalive` _[TCPKeepalive](#tcpkeepalive)_ | TcpKeepalive settings associated with the upstream client connection. Disabled by default. |
-| `healthCheck` _[HealthCheck](#healthcheck)_ | HealthCheck allows gateway to perform active health checking on backends. |
-| `faultInjection` _[FaultInjection](#faultinjection)_ | FaultInjection defines the fault injection policy to be applied. This configuration can be used to inject delays and abort requests to mimic failure scenarios such as service failures and overloads |
-| `circuitBreaker` _[CircuitBreaker](#circuitbreaker)_ | Circuit Breaker settings for the upstream connections and requests. If not set, circuit breakers will be enabled with the default thresholds |
-| `retry` _[Retry](#retry)_ | Retry provides more advanced usage, allowing users to customize the number of retries, retry fallback strategy, and retry triggering conditions. If not set, retry will be disabled. |
-| `timeout` _[Timeout](#timeout)_ | Timeout settings for the backend connections. |
-=======
 | Field | Type | Required | Description |
 | ---   | ---  | ---      | ---         |
 | `targetRef` | _[PolicyTargetReferenceWithSectionName](https://gateway-api.sigs.k8s.io/reference/spec/#gateway.networking.k8s.io/v1alpha2.PolicyTargetReferenceWithSectionName)_ |  true  | targetRef is the name of the resource this policy is being attached to. This Policy and the TargetRef MUST be in the same namespace for this Policy to have effect and be applied to the Gateway. |
@@ -179,9 +164,9 @@
 | `healthCheck` | _[HealthCheck](#healthcheck)_ |  false  | HealthCheck allows gateway to perform active health checking on backends. |
 | `faultInjection` | _[FaultInjection](#faultinjection)_ |  false  | FaultInjection defines the fault injection policy to be applied. This configuration can be used to inject delays and abort requests to mimic failure scenarios such as service failures and overloads |
 | `circuitBreaker` | _[CircuitBreaker](#circuitbreaker)_ |  false  | Circuit Breaker settings for the upstream connections and requests. If not set, circuit breakers will be enabled with the default thresholds |
+| `retry` | _[Retry](#retry)_ |  false  | Retry provides more advanced usage, allowing users to customize the number of retries, retry fallback strategy, and retry triggering conditions. If not set, retry will be disabled. |
 | `timeout` | _[Timeout](#timeout)_ |  false  | Timeout settings for the backend connections. |
 | `compression` | _[Compression](#compression) array_ |  false  | The compression config for the http streams. |
->>>>>>> cf46fbe7
 
 
 
@@ -1723,11 +1708,11 @@
 _Appears in:_
 - [Retry](#retry)
 
-| Field | Description |
-| --- | --- |
-| `timeout` _[Duration](https://kubernetes.io/docs/reference/generated/kubernetes-api/v1.26/#duration-v1-meta)_ | Timeout is the timeout per retry attempt. |
-| `idleTimeout` _[Duration](https://kubernetes.io/docs/reference/generated/kubernetes-api/v1.26/#duration-v1-meta)_ | IdleTimeout is the upstream idle timeout per retry attempt.This parameter is optional and if absent there is no per try idle timeout. |
-| `backOff` _[BackOffPolicy](#backoffpolicy)_ | Backoff is the backoff policy to be applied per retry attempt. gateway uses a fully jittered exponential back-off algorithm for retries. For additional details, see https://www.envoyproxy.io/docs/envoy/latest/configuration/http/http_filters/router_filter#config-http-filters-router-x-envoy-max-retries |
+| Field | Type | Required | Description |
+| ---   | ---  | ---      | ---         |
+| `timeout` | _[Duration](https://kubernetes.io/docs/reference/generated/kubernetes-api/v1.26/#duration-v1-meta)_ |  false  | Timeout is the timeout per retry attempt. |
+| `idleTimeout` | _[Duration](https://kubernetes.io/docs/reference/generated/kubernetes-api/v1.26/#duration-v1-meta)_ |  false  | IdleTimeout is the upstream idle timeout per retry attempt.This parameter is optional and if absent there is no per try idle timeout. |
+| `backOff` | _[BackOffPolicy](#backoffpolicy)_ |  false  | Backoff is the backoff policy to be applied per retry attempt. gateway uses a fully jittered exponential back-off algorithm for retries. For additional details, see https://www.envoyproxy.io/docs/envoy/latest/configuration/http/http_filters/router_filter#config-http-filters-router-x-envoy-max-retries |
 
 
 #### ProviderType
@@ -2189,12 +2174,11 @@
 _Appears in:_
 - [BackendTrafficPolicySpec](#backendtrafficpolicyspec)
 
-| Field | Description |
-| --- | --- |
-| `numRetries` _integer_ | NumRetries is the number of retries to be attempted. Defaults to 2. |
-| `retryOn` _[RetryOn](#retryon)_ | RetryOn specifies the retry trigger condition. 
- If not specified, the default is to retry on connect-failure,refused-stream,unavailable,cancelled,retriable-status-codes(503). |
-| `perRetry` _[PerRetryPolicy](#perretrypolicy)_ | PerRetry is the retry policy to be applied per retry attempt. |
+| Field | Type | Required | Description |
+| ---   | ---  | ---      | ---         |
+| `numRetries` | _integer_ |  false  | NumRetries is the number of retries to be attempted. Defaults to 2. |
+| `retryOn` | _[RetryOn](#retryon)_ |  false  | RetryOn specifies the retry trigger condition. <br /><br /> If not specified, the default is to retry on connect-failure,refused-stream,unavailable,cancelled,retriable-status-codes(503). |
+| `perRetry` | _[PerRetryPolicy](#perretrypolicy)_ |  false  | PerRetry is the retry policy to be applied per retry attempt. |
 
 
 #### RetryOn
@@ -2206,10 +2190,10 @@
 _Appears in:_
 - [Retry](#retry)
 
-| Field | Description |
-| --- | --- |
-| `triggers` _[TriggerEnum](#triggerenum) array_ | Triggers specifies the retry trigger condition(Http/Grpc). |
-| `httpStatusCodes` _integer array_ | HttpStatusCodes specifies the http status codes to be retried. |
+| Field | Type | Required | Description |
+| ---   | ---  | ---      | ---         |
+| `triggers` | _[TriggerEnum](#triggerenum) array_ |  false  | Triggers specifies the retry trigger condition(Http/Grpc). |
+| `httpStatusCodes` | _integer array_ |  false  | HttpStatusCodes specifies the http status codes to be retried. |
 
 
 #### SecurityPolicy
@@ -2462,7 +2446,7 @@
 
 #### TriggerEnum
 
-_Underlying type:_ `string`
+_Underlying type:_ _string_
 
 TriggerEnum specifies the conditions that trigger retries.
 

+++
title = "API Reference"
+++


## Packages
- [gateway.envoyproxy.io/v1alpha1](#gatewayenvoyproxyiov1alpha1)


## gateway.envoyproxy.io/v1alpha1

Package v1alpha1 contains API schema definitions for the gateway.envoyproxy.io
API group.


### Resource Types
- [BackendTrafficPolicy](#backendtrafficpolicy)
- [BackendTrafficPolicyList](#backendtrafficpolicylist)
- [ClientTrafficPolicy](#clienttrafficpolicy)
- [ClientTrafficPolicyList](#clienttrafficpolicylist)
- [EnvoyExtensionPolicy](#envoyextensionpolicy)
- [EnvoyExtensionPolicyList](#envoyextensionpolicylist)
- [EnvoyGateway](#envoygateway)
- [EnvoyPatchPolicy](#envoypatchpolicy)
- [EnvoyPatchPolicyList](#envoypatchpolicylist)
- [EnvoyProxy](#envoyproxy)
- [SecurityPolicy](#securitypolicy)
- [SecurityPolicyList](#securitypolicylist)



#### ALPNProtocol

_Underlying type:_ _string_

ALPNProtocol specifies the protocol to be negotiated using ALPN

_Appears in:_
- [TLSSettings](#tlssettings)



#### ActiveHealthCheck



ActiveHealthCheck defines the active health check configuration. EG supports various types of active health checking including HTTP, TCP.

_Appears in:_
- [HealthCheck](#healthcheck)

| Field | Type | Required | Description |
| ---   | ---  | ---      | ---         |
| `timeout` | _[Duration](https://kubernetes.io/docs/reference/generated/kubernetes-api/v1.26/#duration-v1-meta)_ |  false  | Timeout defines the time to wait for a health check response. |
| `interval` | _[Duration](https://kubernetes.io/docs/reference/generated/kubernetes-api/v1.26/#duration-v1-meta)_ |  false  | Interval defines the time between active health checks. |
| `unhealthyThreshold` | _integer_ |  false  | UnhealthyThreshold defines the number of unhealthy health checks required before a backend host is marked unhealthy. |
| `healthyThreshold` | _integer_ |  false  | HealthyThreshold defines the number of healthy health checks required before a backend host is marked healthy. |
| `type` | _[ActiveHealthCheckerType](#activehealthcheckertype)_ |  true  | Type defines the type of health checker. |
| `http` | _[HTTPActiveHealthChecker](#httpactivehealthchecker)_ |  false  | HTTP defines the configuration of http health checker. It's required while the health checker type is HTTP. |
| `tcp` | _[TCPActiveHealthChecker](#tcpactivehealthchecker)_ |  false  | TCP defines the configuration of tcp health checker. It's required while the health checker type is TCP. |


#### ActiveHealthCheckPayload



ActiveHealthCheckPayload defines the encoding of the payload bytes in the payload.

_Appears in:_
- [HTTPActiveHealthChecker](#httpactivehealthchecker)
- [TCPActiveHealthChecker](#tcpactivehealthchecker)

| Field | Type | Required | Description |
| ---   | ---  | ---      | ---         |
| `type` | _[ActiveHealthCheckPayloadType](#activehealthcheckpayloadtype)_ |  true  | Type defines the type of the payload. |
| `text` | _string_ |  false  | Text payload in plain text. |
| `binary` | _integer array_ |  false  | Binary payload base64 encoded. |


#### ActiveHealthCheckPayloadType

_Underlying type:_ _string_

ActiveHealthCheckPayloadType is the type of the payload.

_Appears in:_
- [ActiveHealthCheckPayload](#activehealthcheckpayload)



#### ActiveHealthCheckerType

_Underlying type:_ _string_

ActiveHealthCheckerType is the type of health checker.

_Appears in:_
- [ActiveHealthCheck](#activehealthcheck)



#### BackOffPolicy





_Appears in:_
- [PerRetryPolicy](#perretrypolicy)

| Field | Type | Required | Description |
| ---   | ---  | ---      | ---         |
| `baseInterval` | _[Duration](https://kubernetes.io/docs/reference/generated/kubernetes-api/v1.26/#duration-v1-meta)_ |  true  | BaseInterval is the base interval between retries. |
| `maxInterval` | _[Duration](https://kubernetes.io/docs/reference/generated/kubernetes-api/v1.26/#duration-v1-meta)_ |  false  | MaxInterval is the maximum interval between retries. This parameter is optional, but must be greater than or equal to the base_interval if set. The default is 10 times the base_interval |


#### BackendTrafficPolicy



BackendTrafficPolicy allows the user to configure the behavior of the connection between the Envoy Proxy listener and the backend service.

_Appears in:_
- [BackendTrafficPolicyList](#backendtrafficpolicylist)

| Field | Type | Required | Description |
| ---   | ---  | ---      | ---         |
| `apiVersion` | _string_ | |`gateway.envoyproxy.io/v1alpha1`
| `kind` | _string_ | |`BackendTrafficPolicy`
| `metadata` | _[ObjectMeta](https://kubernetes.io/docs/reference/generated/kubernetes-api/v1.26/#objectmeta-v1-meta)_ |  true  | Refer to Kubernetes API documentation for fields of `metadata`. |
| `spec` | _[BackendTrafficPolicySpec](#backendtrafficpolicyspec)_ |  true  | spec defines the desired state of BackendTrafficPolicy. |


#### BackendTrafficPolicyList



BackendTrafficPolicyList contains a list of BackendTrafficPolicy resources.



| Field | Type | Required | Description |
| ---   | ---  | ---      | ---         |
| `apiVersion` | _string_ | |`gateway.envoyproxy.io/v1alpha1`
| `kind` | _string_ | |`BackendTrafficPolicyList`
| `metadata` | _[ListMeta](https://kubernetes.io/docs/reference/generated/kubernetes-api/v1.26/#listmeta-v1-meta)_ |  true  | Refer to Kubernetes API documentation for fields of `metadata`. |
| `items` | _[BackendTrafficPolicy](#backendtrafficpolicy) array_ |  true  |  |


#### BackendTrafficPolicySpec



spec defines the desired state of BackendTrafficPolicy.

_Appears in:_
- [BackendTrafficPolicy](#backendtrafficpolicy)

| Field | Type | Required | Description |
| ---   | ---  | ---      | ---         |
| `targetRef` | _[PolicyTargetReferenceWithSectionName](https://gateway-api.sigs.k8s.io/reference/spec/#gateway.networking.k8s.io/v1alpha2.PolicyTargetReferenceWithSectionName)_ |  true  | targetRef is the name of the resource this policy is being attached to. This Policy and the TargetRef MUST be in the same namespace for this Policy to have effect and be applied to the Gateway. |
| `rateLimit` | _[RateLimitSpec](#ratelimitspec)_ |  false  | RateLimit allows the user to limit the number of incoming requests to a predefined value based on attributes within the traffic flow. |
| `loadBalancer` | _[LoadBalancer](#loadbalancer)_ |  false  | LoadBalancer policy to apply when routing traffic from the gateway to the backend endpoints |
| `proxyProtocol` | _[ProxyProtocol](#proxyprotocol)_ |  false  | ProxyProtocol enables the Proxy Protocol when communicating with the backend. |
| `tcpKeepalive` | _[TCPKeepalive](#tcpkeepalive)_ |  false  | TcpKeepalive settings associated with the upstream client connection. Disabled by default. |
| `healthCheck` | _[HealthCheck](#healthcheck)_ |  false  | HealthCheck allows gateway to perform active health checking on backends. |
| `faultInjection` | _[FaultInjection](#faultinjection)_ |  false  | FaultInjection defines the fault injection policy to be applied. This configuration can be used to inject delays and abort requests to mimic failure scenarios such as service failures and overloads |
| `circuitBreaker` | _[CircuitBreaker](#circuitbreaker)_ |  false  | Circuit Breaker settings for the upstream connections and requests. If not set, circuit breakers will be enabled with the default thresholds |
| `retry` | _[Retry](#retry)_ |  false  | Retry provides more advanced usage, allowing users to customize the number of retries, retry fallback strategy, and retry triggering conditions. If not set, retry will be disabled. |
| `timeout` | _[Timeout](#timeout)_ |  false  | Timeout settings for the backend connections. |
| `compression` | _[Compression](#compression) array_ |  false  | The compression config for the http streams. |


#### BasicAuth



BasicAuth defines the configuration for 	the HTTP Basic Authentication.

_Appears in:_
- [SecurityPolicySpec](#securitypolicyspec)

| Field | Type | Required | Description |
| ---   | ---  | ---      | ---         |
| `users` | _[SecretObjectReference](https://gateway-api.sigs.k8s.io/references/spec/#gateway.networking.k8s.io/v1.SecretObjectReference)_ |  true  | The Kubernetes secret which contains the username-password pairs in htpasswd format, used to verify user credentials in the "Authorization" header. <br /><br /> This is an Opaque secret. The username-password pairs should be stored in the key ".htpasswd". As the key name indicates, the value needs to be the htpasswd format, for example: "user1:{SHA}hashed_user1_password". Right now, only SHA hash algorithm is supported. Reference to https://httpd.apache.org/docs/2.4/programs/htpasswd.html for more details. <br /><br /> Note: The secret must be in the same namespace as the SecurityPolicy. |


#### BootstrapType

_Underlying type:_ _string_

BootstrapType defines the types of bootstrap supported by Envoy Gateway.

_Appears in:_
- [ProxyBootstrap](#proxybootstrap)



#### CORS



CORS defines the configuration for Cross-Origin Resource Sharing (CORS).

_Appears in:_
- [SecurityPolicySpec](#securitypolicyspec)

| Field | Type | Required | Description |
| ---   | ---  | ---      | ---         |
| `allowOrigins` | _[Origin](#origin) array_ |  true  | AllowOrigins defines the origins that are allowed to make requests. |
| `allowMethods` | _string array_ |  true  | AllowMethods defines the methods that are allowed to make requests. |
| `allowHeaders` | _string array_ |  true  | AllowHeaders defines the headers that are allowed to be sent with requests. |
| `exposeHeaders` | _string array_ |  true  | ExposeHeaders defines the headers that can be exposed in the responses. |
| `maxAge` | _[Duration](https://kubernetes.io/docs/reference/generated/kubernetes-api/v1.26/#duration-v1-meta)_ |  true  | MaxAge defines how long the results of a preflight request can be cached. |
| `allowCredentials` | _boolean_ |  true  | AllowCredentials indicates whether a request can include user credentials like cookies, authentication headers, or TLS client certificates. |


#### CircuitBreaker



CircuitBreaker defines the Circuit Breaker configuration.

_Appears in:_
- [BackendTrafficPolicySpec](#backendtrafficpolicyspec)

| Field | Type | Required | Description |
| ---   | ---  | ---      | ---         |
| `maxConnections` | _integer_ |  false  | The maximum number of connections that Envoy will establish to the referenced backend defined within a xRoute rule. |
| `maxPendingRequests` | _integer_ |  false  | The maximum number of pending requests that Envoy will queue to the referenced backend defined within a xRoute rule. |
| `maxParallelRequests` | _integer_ |  false  | The maximum number of parallel requests that Envoy will make to the referenced backend defined within a xRoute rule. |
| `maxParallelRetries` | _integer_ |  false  | The maximum number of parallel retries that Envoy will make to the referenced backend defined within a xRoute rule. |
| `maxRequestsPerConnection` | _integer_ |  false  | The maximum number of requests that Envoy will make over a single connection to the referenced backend defined within a xRoute rule. Default: unlimited. |


#### ClaimToHeader



ClaimToHeader defines a configuration to convert JWT claims into HTTP headers

_Appears in:_
- [JWTProvider](#jwtprovider)

| Field | Type | Required | Description |
| ---   | ---  | ---      | ---         |
| `header` | _string_ |  true  | Header defines the name of the HTTP request header that the JWT Claim will be saved into. |
| `claim` | _string_ |  true  | Claim is the JWT Claim that should be saved into the header : it can be a nested claim of type (eg. "claim.nested.key", "sub"). The nested claim name must use dot "." to separate the JSON name path. |


#### ClientIPDetectionSettings



ClientIPDetectionSettings provides configuration for determining the original client IP address for requests.

_Appears in:_
- [ClientTrafficPolicySpec](#clienttrafficpolicyspec)

| Field | Type | Required | Description |
| ---   | ---  | ---      | ---         |
| `xForwardedFor` | _[XForwardedForSettings](#xforwardedforsettings)_ |  false  | XForwardedForSettings provides configuration for using X-Forwarded-For headers for determining the client IP address. |
| `customHeader` | _[CustomHeaderExtensionSettings](#customheaderextensionsettings)_ |  false  | CustomHeader provides configuration for determining the client IP address for a request based on a trusted custom HTTP header. This uses the the custom_header original IP detection extension. Refer to https://www.envoyproxy.io/docs/envoy/latest/api-v3/extensions/http/original_ip_detection/custom_header/v3/custom_header.proto for more details. |


#### ClientTimeout





_Appears in:_
- [ClientTrafficPolicySpec](#clienttrafficpolicyspec)

| Field | Type | Required | Description |
| ---   | ---  | ---      | ---         |
| `http` | _[HTTPClientTimeout](#httpclienttimeout)_ |  false  | Timeout settings for HTTP. |


#### ClientTrafficPolicy



ClientTrafficPolicy allows the user to configure the behavior of the connection between the downstream client and Envoy Proxy listener.

_Appears in:_
- [ClientTrafficPolicyList](#clienttrafficpolicylist)

| Field | Type | Required | Description |
| ---   | ---  | ---      | ---         |
| `apiVersion` | _string_ | |`gateway.envoyproxy.io/v1alpha1`
| `kind` | _string_ | |`ClientTrafficPolicy`
| `metadata` | _[ObjectMeta](https://kubernetes.io/docs/reference/generated/kubernetes-api/v1.26/#objectmeta-v1-meta)_ |  true  | Refer to Kubernetes API documentation for fields of `metadata`. |
| `spec` | _[ClientTrafficPolicySpec](#clienttrafficpolicyspec)_ |  true  | Spec defines the desired state of ClientTrafficPolicy. |


#### ClientTrafficPolicyList



ClientTrafficPolicyList contains a list of ClientTrafficPolicy resources.



| Field | Type | Required | Description |
| ---   | ---  | ---      | ---         |
| `apiVersion` | _string_ | |`gateway.envoyproxy.io/v1alpha1`
| `kind` | _string_ | |`ClientTrafficPolicyList`
| `metadata` | _[ListMeta](https://kubernetes.io/docs/reference/generated/kubernetes-api/v1.26/#listmeta-v1-meta)_ |  true  | Refer to Kubernetes API documentation for fields of `metadata`. |
| `items` | _[ClientTrafficPolicy](#clienttrafficpolicy) array_ |  true  |  |


#### ClientTrafficPolicySpec



ClientTrafficPolicySpec defines the desired state of ClientTrafficPolicy.

_Appears in:_
- [ClientTrafficPolicy](#clienttrafficpolicy)

| Field | Type | Required | Description |
| ---   | ---  | ---      | ---         |
| `targetRef` | _[PolicyTargetReferenceWithSectionName](https://gateway-api.sigs.k8s.io/reference/spec/#gateway.networking.k8s.io/v1alpha2.PolicyTargetReferenceWithSectionName)_ |  true  | TargetRef is the name of the Gateway resource this policy is being attached to. This Policy and the TargetRef MUST be in the same namespace for this Policy to have effect and be applied to the Gateway. TargetRef |
| `tcpKeepalive` | _[TCPKeepalive](#tcpkeepalive)_ |  false  | TcpKeepalive settings associated with the downstream client connection. If defined, sets SO_KEEPALIVE on the listener socket to enable TCP Keepalives. Disabled by default. |
| `enableProxyProtocol` | _boolean_ |  false  | EnableProxyProtocol interprets the ProxyProtocol header and adds the Client Address into the X-Forwarded-For header. Note Proxy Protocol must be present when this field is set, else the connection is closed. |
| `clientIPDetection` | _[ClientIPDetectionSettings](#clientipdetectionsettings)_ |  false  | ClientIPDetectionSettings provides configuration for determining the original client IP address for requests. |
| `http3` | _[HTTP3Settings](#http3settings)_ |  false  | HTTP3 provides HTTP/3 configuration on the listener. |
| `tls` | _[TLSSettings](#tlssettings)_ |  false  | TLS settings configure TLS termination settings with the downstream client. |
| `path` | _[PathSettings](#pathsettings)_ |  false  | Path enables managing how the incoming path set by clients can be normalized. |
| `http1` | _[HTTP1Settings](#http1settings)_ |  false  | HTTP1 provides HTTP/1 configuration on the listener. |
| `headers` | _[HeaderSettings](#headersettings)_ |  false  | HeaderSettings provides configuration for header management. |
| `timeout` | _[ClientTimeout](#clienttimeout)_ |  false  | Timeout settings for the client connections. |
| `connection` | _[Connection](#connection)_ |  false  | Connection includes client connection settings. |


#### ClientValidationContext



ClientValidationContext holds configuration that can be used to validate the client initiating the TLS connection to the Gateway. By default, no client specific configuration is validated.

_Appears in:_
- [TLSSettings](#tlssettings)

| Field | Type | Required | Description |
| ---   | ---  | ---      | ---         |
| `caCertificateRefs` | _[SecretObjectReference](https://gateway-api.sigs.k8s.io/references/spec/#gateway.networking.k8s.io/v1.SecretObjectReference) array_ |  false  | CACertificateRefs contains one or more references to Kubernetes objects that contain TLS certificates of the Certificate Authorities that can be used as a trust anchor to validate the certificates presented by the client. <br /><br /> A single reference to a Kubernetes ConfigMap or a Kubernetes Secret, with the CA certificate in a key named `ca.crt` is currently supported. <br /><br /> References to a resource in different namespace are invalid UNLESS there is a ReferenceGrant in the target namespace that allows the certificate to be attached. |


#### Compression



Compression defines the config of enabling compression. This can help reduce the bandwidth at the expense of higher CPU.

_Appears in:_
- [BackendTrafficPolicySpec](#backendtrafficpolicyspec)

| Field | Type | Required | Description |
| ---   | ---  | ---      | ---         |
| `type` | _[CompressorType](#compressortype)_ |  true  | CompressorType defines the compressor type to use for compression. |
| `gzip` | _[GzipCompressor](#gzipcompressor)_ |  false  | The configuration for GZIP compressor. |


#### CompressorType

_Underlying type:_ _string_

CompressorType defines the types of compressor library supported by Envoy Gateway.

_Appears in:_
- [Compression](#compression)



#### Connection



Connection allows users to configure connection-level settings

_Appears in:_
- [ClientTrafficPolicySpec](#clienttrafficpolicyspec)

| Field | Type | Required | Description |
| ---   | ---  | ---      | ---         |
| `connectionLimit` | _[ConnectionLimit](#connectionlimit)_ |  false  | ConnectionLimit defines limits related to connections |
| `bufferLimit` | _[Quantity](#quantity)_ |  false  | BufferLimit provides configuration for the maximum buffer size in bytes for each incoming connection. For example, 20Mi, 1Gi, 256Ki etc. Note that when the suffix is not provided, the value is interpreted as bytes. Default: 32768 bytes. |


#### ConnectionLimit





_Appears in:_
- [Connection](#connection)

| Field | Type | Required | Description |
| ---   | ---  | ---      | ---         |
| `value` | _integer_ |  true  | Value of the maximum concurrent connections limit. When the limit is reached, incoming connections will be closed after the CloseDelay duration. Default: unlimited. |
| `closeDelay` | _[Duration](#duration)_ |  false  | CloseDelay defines the delay to use before closing connections that are rejected once the limit value is reached. Default: none. |


#### ConsistentHash



ConsistentHash defines the configuration related to the consistent hash load balancer policy

_Appears in:_
- [LoadBalancer](#loadbalancer)

| Field | Type | Required | Description |
| ---   | ---  | ---      | ---         |
| `type` | _[ConsistentHashType](#consistenthashtype)_ |  true  |  |


#### ConsistentHashType

_Underlying type:_ _string_

ConsistentHashType defines the type of input to hash on.

_Appears in:_
- [ConsistentHash](#consistenthash)



#### CustomHeaderExtensionSettings



CustomHeader provides configuration for determining the client IP address for a request based on a trusted custom HTTP header. This uses the the custom_header original IP detection extension. Refer to https://www.envoyproxy.io/docs/envoy/latest/api-v3/extensions/http/original_ip_detection/custom_header/v3/custom_header.proto for more details.

_Appears in:_
- [ClientIPDetectionSettings](#clientipdetectionsettings)

| Field | Type | Required | Description |
| ---   | ---  | ---      | ---         |
| `name` | _string_ |  true  | Name of the header containing the original downstream remote address, if present. |
| `failClosed` | _boolean_ |  false  | FailClosed is a switch used to control the flow of traffic when client IP detection fails. If set to true, the listener will respond with 403 Forbidden when the client IP address cannot be determined. |


#### CustomTag





_Appears in:_
- [ProxyTracing](#proxytracing)

| Field | Type | Required | Description |
| ---   | ---  | ---      | ---         |
| `type` | _[CustomTagType](#customtagtype)_ |  true  | Type defines the type of custom tag. |
| `literal` | _[LiteralCustomTag](#literalcustomtag)_ |  true  | Literal adds hard-coded value to each span. It's required when the type is "Literal". |
| `environment` | _[EnvironmentCustomTag](#environmentcustomtag)_ |  true  | Environment adds value from environment variable to each span. It's required when the type is "Environment". |
| `requestHeader` | _[RequestHeaderCustomTag](#requestheadercustomtag)_ |  true  | RequestHeader adds value from request header to each span. It's required when the type is "RequestHeader". |


#### CustomTagType

_Underlying type:_ _string_



_Appears in:_
- [CustomTag](#customtag)



#### EnvironmentCustomTag



EnvironmentCustomTag adds value from environment variable to each span.

_Appears in:_
- [CustomTag](#customtag)

| Field | Type | Required | Description |
| ---   | ---  | ---      | ---         |
| `name` | _string_ |  true  | Name defines the name of the environment variable which to extract the value from. |
| `defaultValue` | _string_ |  false  | DefaultValue defines the default value to use if the environment variable is not set. |


#### EnvoyExtensionPolicy



EnvoyExtensionPolicy allows the user to configure various envoy extensibility options for the Gateway.

_Appears in:_
- [EnvoyExtensionPolicyList](#envoyextensionpolicylist)

| Field | Type | Required | Description |
| ---   | ---  | ---      | ---         |
| `apiVersion` | _string_ | |`gateway.envoyproxy.io/v1alpha1`
| `kind` | _string_ | |`EnvoyExtensionPolicy`
| `metadata` | _[ObjectMeta](https://kubernetes.io/docs/reference/generated/kubernetes-api/v1.26/#objectmeta-v1-meta)_ |  true  | Refer to Kubernetes API documentation for fields of `metadata`. |
| `spec` | _[EnvoyExtensionPolicySpec](#envoyextensionpolicyspec)_ |  true  | Spec defines the desired state of EnvoyExtensionPolicy. |


#### EnvoyExtensionPolicyList



EnvoyExtensionPolicyList contains a list of EnvoyExtensionPolicy resources.



| Field | Type | Required | Description |
| ---   | ---  | ---      | ---         |
| `apiVersion` | _string_ | |`gateway.envoyproxy.io/v1alpha1`
| `kind` | _string_ | |`EnvoyExtensionPolicyList`
| `metadata` | _[ListMeta](https://kubernetes.io/docs/reference/generated/kubernetes-api/v1.26/#listmeta-v1-meta)_ |  true  | Refer to Kubernetes API documentation for fields of `metadata`. |
| `items` | _[EnvoyExtensionPolicy](#envoyextensionpolicy) array_ |  true  |  |


#### EnvoyExtensionPolicySpec



EnvoyExtensionPolicySpec defines the desired state of EnvoyExtensionPolicy.

_Appears in:_
- [EnvoyExtensionPolicy](#envoyextensionpolicy)

| Field | Type | Required | Description |
| ---   | ---  | ---      | ---         |
| `targetRef` | _[PolicyTargetReferenceWithSectionName](https://gateway-api.sigs.k8s.io/reference/spec/#gateway.networking.k8s.io/v1alpha2.PolicyTargetReferenceWithSectionName)_ |  true  | TargetRef is the name of the Gateway resource this policy is being attached to. This Policy and the TargetRef MUST be in the same namespace for this Policy to have effect and be applied to the Gateway. TargetRef |
<<<<<<< HEAD
| `extProc` | _[ExtProc](#extproc) array_ |  true  | ExtProc is an ordered list of external processing filters that should added to the envoy filter chain |
=======
| `priority` | _integer_ |  false  | Priority of the EnvoyExtensionPolicy. If multiple EnvoyExtensionPolices are applied to the same TargetRef, extensions will execute in the ascending order of the priority i.e. int32.min has the highest priority and int32.max has the lowest priority. Defaults to 0. |
| `wasm` | _[Wasm](#wasm) array_ |  false  | WASM is a list of Wasm extensions to be loaded by the Gateway. Order matters, as the extensions will be loaded in the order they are defined in this list. |
>>>>>>> deea8957


#### EnvoyGateway



EnvoyGateway is the schema for the envoygateways API.



| Field | Type | Required | Description |
| ---   | ---  | ---      | ---         |
| `apiVersion` | _string_ | |`gateway.envoyproxy.io/v1alpha1`
| `kind` | _string_ | |`EnvoyGateway`
| `gateway` | _[Gateway](#gateway)_ |  false  | Gateway defines desired Gateway API specific configuration. If unset, default configuration parameters will apply. |
| `provider` | _[EnvoyGatewayProvider](#envoygatewayprovider)_ |  false  | Provider defines the desired provider and provider-specific configuration. If unspecified, the Kubernetes provider is used with default configuration parameters. |
| `logging` | _[EnvoyGatewayLogging](#envoygatewaylogging)_ |  false  | Logging defines logging parameters for Envoy Gateway. |
| `admin` | _[EnvoyGatewayAdmin](#envoygatewayadmin)_ |  false  | Admin defines the desired admin related abilities. If unspecified, the Admin is used with default configuration parameters. |
| `telemetry` | _[EnvoyGatewayTelemetry](#envoygatewaytelemetry)_ |  false  | Telemetry defines the desired control plane telemetry related abilities. If unspecified, the telemetry is used with default configuration. |
| `rateLimit` | _[RateLimit](#ratelimit)_ |  false  | RateLimit defines the configuration associated with the Rate Limit service deployed by Envoy Gateway required to implement the Global Rate limiting functionality. The specific rate limit service used here is the reference implementation in Envoy. For more details visit https://github.com/envoyproxy/ratelimit. This configuration is unneeded for "Local" rate limiting. |
| `extensionManager` | _[ExtensionManager](#extensionmanager)_ |  false  | ExtensionManager defines an extension manager to register for the Envoy Gateway Control Plane. |
| `extensionApis` | _[ExtensionAPISettings](#extensionapisettings)_ |  false  | ExtensionAPIs defines the settings related to specific Gateway API Extensions implemented by Envoy Gateway |


#### EnvoyGatewayAdmin



EnvoyGatewayAdmin defines the Envoy Gateway Admin configuration.

_Appears in:_
- [EnvoyGateway](#envoygateway)
- [EnvoyGatewaySpec](#envoygatewayspec)

| Field | Type | Required | Description |
| ---   | ---  | ---      | ---         |
| `address` | _[EnvoyGatewayAdminAddress](#envoygatewayadminaddress)_ |  false  | Address defines the address of Envoy Gateway Admin Server. |
| `enableDumpConfig` | _boolean_ |  false  | EnableDumpConfig defines if enable dump config in Envoy Gateway logs. |
| `enablePprof` | _boolean_ |  false  | EnablePprof defines if enable pprof in Envoy Gateway Admin Server. |


#### EnvoyGatewayAdminAddress



EnvoyGatewayAdminAddress defines the Envoy Gateway Admin Address configuration.

_Appears in:_
- [EnvoyGatewayAdmin](#envoygatewayadmin)

| Field | Type | Required | Description |
| ---   | ---  | ---      | ---         |
| `port` | _integer_ |  false  | Port defines the port the admin server is exposed on. |
| `host` | _string_ |  false  | Host defines the admin server hostname. |


#### EnvoyGatewayCustomProvider



EnvoyGatewayCustomProvider defines configuration for the Custom provider.

_Appears in:_
- [EnvoyGatewayProvider](#envoygatewayprovider)

| Field | Type | Required | Description |
| ---   | ---  | ---      | ---         |
| `resource` | _[EnvoyGatewayResourceProvider](#envoygatewayresourceprovider)_ |  true  | Resource defines the desired resource provider. This provider is used to specify the provider to be used to retrieve the resource configurations such as Gateway API resources |
| `infrastructure` | _[EnvoyGatewayInfrastructureProvider](#envoygatewayinfrastructureprovider)_ |  true  | Infrastructure defines the desired infrastructure provider. This provider is used to specify the provider to be used to provide an environment to deploy the out resources like the Envoy Proxy data plane. |


#### EnvoyGatewayFileResourceProvider



EnvoyGatewayFileResourceProvider defines configuration for the File Resource provider.

_Appears in:_
- [EnvoyGatewayResourceProvider](#envoygatewayresourceprovider)

| Field | Type | Required | Description |
| ---   | ---  | ---      | ---         |
| `paths` | _string array_ |  true  | Paths are the paths to a directory or file containing the resource configuration. Recursive sub directories are not currently supported. |


#### EnvoyGatewayHostInfrastructureProvider



EnvoyGatewayHostInfrastructureProvider defines configuration for the Host Infrastructure provider.

_Appears in:_
- [EnvoyGatewayInfrastructureProvider](#envoygatewayinfrastructureprovider)



#### EnvoyGatewayInfrastructureProvider



EnvoyGatewayInfrastructureProvider defines configuration for the Custom Infrastructure provider.

_Appears in:_
- [EnvoyGatewayCustomProvider](#envoygatewaycustomprovider)

| Field | Type | Required | Description |
| ---   | ---  | ---      | ---         |
| `type` | _[InfrastructureProviderType](#infrastructureprovidertype)_ |  true  | Type is the type of infrastructure providers to use. Supported types are "Host". |
| `host` | _[EnvoyGatewayHostInfrastructureProvider](#envoygatewayhostinfrastructureprovider)_ |  false  | Host defines the configuration of the Host provider. Host provides runtime deployment of the data plane as a child process on the host environment. |


#### EnvoyGatewayKubernetesProvider



EnvoyGatewayKubernetesProvider defines configuration for the Kubernetes provider.

_Appears in:_
- [EnvoyGatewayProvider](#envoygatewayprovider)

| Field | Type | Required | Description |
| ---   | ---  | ---      | ---         |
| `rateLimitDeployment` | _[KubernetesDeploymentSpec](#kubernetesdeploymentspec)_ |  false  | RateLimitDeployment defines the desired state of the Envoy ratelimit deployment resource. If unspecified, default settings for the managed Envoy ratelimit deployment resource are applied. |
| `watch` | _[KubernetesWatchMode](#kuberneteswatchmode)_ |  false  | Watch holds configuration of which input resources should be watched and reconciled. |
| `deploy` | _[KubernetesDeployMode](#kubernetesdeploymode)_ |  false  | Deploy holds configuration of how output managed resources such as the Envoy Proxy data plane should be deployed |
| `overwriteControlPlaneCerts` | _boolean_ |  false  | OverwriteControlPlaneCerts updates the secrets containing the control plane certs, when set. |


#### EnvoyGatewayLogComponent

_Underlying type:_ _string_

EnvoyGatewayLogComponent defines a component that supports a configured logging level.

_Appears in:_
- [EnvoyGatewayLogging](#envoygatewaylogging)



#### EnvoyGatewayLogging



EnvoyGatewayLogging defines logging for Envoy Gateway.

_Appears in:_
- [EnvoyGateway](#envoygateway)
- [EnvoyGatewaySpec](#envoygatewayspec)

| Field | Type | Required | Description |
| ---   | ---  | ---      | ---         |
| `level` | _object (keys:[EnvoyGatewayLogComponent](#envoygatewaylogcomponent), values:[LogLevel](#loglevel))_ |  true  | Level is the logging level. If unspecified, defaults to "info". EnvoyGatewayLogComponent options: default/provider/gateway-api/xds-translator/xds-server/infrastructure/global-ratelimit. LogLevel options: debug/info/error/warn. |


#### EnvoyGatewayMetricSink



EnvoyGatewayMetricSink defines control plane metric sinks where metrics are sent to.

_Appears in:_
- [EnvoyGatewayMetrics](#envoygatewaymetrics)

| Field | Type | Required | Description |
| ---   | ---  | ---      | ---         |
| `type` | _[MetricSinkType](#metricsinktype)_ |  true  | Type defines the metric sink type. EG control plane currently supports OpenTelemetry. |
| `openTelemetry` | _[EnvoyGatewayOpenTelemetrySink](#envoygatewayopentelemetrysink)_ |  true  | OpenTelemetry defines the configuration for OpenTelemetry sink. It's required if the sink type is OpenTelemetry. |


#### EnvoyGatewayMetrics



EnvoyGatewayMetrics defines control plane push/pull metrics configurations.

_Appears in:_
- [EnvoyGatewayTelemetry](#envoygatewaytelemetry)

| Field | Type | Required | Description |
| ---   | ---  | ---      | ---         |
| `sinks` | _[EnvoyGatewayMetricSink](#envoygatewaymetricsink) array_ |  true  | Sinks defines the metric sinks where metrics are sent to. |
| `prometheus` | _[EnvoyGatewayPrometheusProvider](#envoygatewayprometheusprovider)_ |  true  | Prometheus defines the configuration for prometheus endpoint. |


#### EnvoyGatewayOpenTelemetrySink





_Appears in:_
- [EnvoyGatewayMetricSink](#envoygatewaymetricsink)

| Field | Type | Required | Description |
| ---   | ---  | ---      | ---         |
| `host` | _string_ |  true  | Host define the sink service hostname. |
| `protocol` | _string_ |  true  | Protocol define the sink service protocol. |
| `port` | _integer_ |  false  | Port defines the port the sink service is exposed on. |


#### EnvoyGatewayPrometheusProvider



EnvoyGatewayPrometheusProvider will expose prometheus endpoint in pull mode.

_Appears in:_
- [EnvoyGatewayMetrics](#envoygatewaymetrics)

| Field | Type | Required | Description |
| ---   | ---  | ---      | ---         |
| `disable` | _boolean_ |  true  | Disable defines if disables the prometheus metrics in pull mode. |


#### EnvoyGatewayProvider



EnvoyGatewayProvider defines the desired configuration of a provider.

_Appears in:_
- [EnvoyGateway](#envoygateway)
- [EnvoyGatewaySpec](#envoygatewayspec)

| Field | Type | Required | Description |
| ---   | ---  | ---      | ---         |
| `type` | _[ProviderType](#providertype)_ |  true  | Type is the type of provider to use. Supported types are "Kubernetes". |
| `kubernetes` | _[EnvoyGatewayKubernetesProvider](#envoygatewaykubernetesprovider)_ |  false  | Kubernetes defines the configuration of the Kubernetes provider. Kubernetes provides runtime configuration via the Kubernetes API. |
| `custom` | _[EnvoyGatewayCustomProvider](#envoygatewaycustomprovider)_ |  false  | Custom defines the configuration for the Custom provider. This provider allows you to define a specific resource provider and a infrastructure provider. |


#### EnvoyGatewayResourceProvider



EnvoyGatewayResourceProvider defines configuration for the Custom Resource provider.

_Appears in:_
- [EnvoyGatewayCustomProvider](#envoygatewaycustomprovider)

| Field | Type | Required | Description |
| ---   | ---  | ---      | ---         |
| `type` | _[ResourceProviderType](#resourceprovidertype)_ |  true  | Type is the type of resource provider to use. Supported types are "File". |
| `file` | _[EnvoyGatewayFileResourceProvider](#envoygatewayfileresourceprovider)_ |  false  | File defines the configuration of the File provider. File provides runtime configuration defined by one or more files. |


#### EnvoyGatewaySpec



EnvoyGatewaySpec defines the desired state of Envoy Gateway.

_Appears in:_
- [EnvoyGateway](#envoygateway)

| Field | Type | Required | Description |
| ---   | ---  | ---      | ---         |
| `gateway` | _[Gateway](#gateway)_ |  false  | Gateway defines desired Gateway API specific configuration. If unset, default configuration parameters will apply. |
| `provider` | _[EnvoyGatewayProvider](#envoygatewayprovider)_ |  false  | Provider defines the desired provider and provider-specific configuration. If unspecified, the Kubernetes provider is used with default configuration parameters. |
| `logging` | _[EnvoyGatewayLogging](#envoygatewaylogging)_ |  false  | Logging defines logging parameters for Envoy Gateway. |
| `admin` | _[EnvoyGatewayAdmin](#envoygatewayadmin)_ |  false  | Admin defines the desired admin related abilities. If unspecified, the Admin is used with default configuration parameters. |
| `telemetry` | _[EnvoyGatewayTelemetry](#envoygatewaytelemetry)_ |  false  | Telemetry defines the desired control plane telemetry related abilities. If unspecified, the telemetry is used with default configuration. |
| `rateLimit` | _[RateLimit](#ratelimit)_ |  false  | RateLimit defines the configuration associated with the Rate Limit service deployed by Envoy Gateway required to implement the Global Rate limiting functionality. The specific rate limit service used here is the reference implementation in Envoy. For more details visit https://github.com/envoyproxy/ratelimit. This configuration is unneeded for "Local" rate limiting. |
| `extensionManager` | _[ExtensionManager](#extensionmanager)_ |  false  | ExtensionManager defines an extension manager to register for the Envoy Gateway Control Plane. |
| `extensionApis` | _[ExtensionAPISettings](#extensionapisettings)_ |  false  | ExtensionAPIs defines the settings related to specific Gateway API Extensions implemented by Envoy Gateway |


#### EnvoyGatewayTelemetry



EnvoyGatewayTelemetry defines telemetry configurations for envoy gateway control plane. Control plane will focus on metrics observability telemetry and tracing telemetry later.

_Appears in:_
- [EnvoyGateway](#envoygateway)
- [EnvoyGatewaySpec](#envoygatewayspec)

| Field | Type | Required | Description |
| ---   | ---  | ---      | ---         |
| `metrics` | _[EnvoyGatewayMetrics](#envoygatewaymetrics)_ |  true  | Metrics defines metrics configuration for envoy gateway. |


#### EnvoyJSONPatchConfig



EnvoyJSONPatchConfig defines the configuration for patching a Envoy xDS Resource using JSONPatch semantic

_Appears in:_
- [EnvoyPatchPolicySpec](#envoypatchpolicyspec)

| Field | Type | Required | Description |
| ---   | ---  | ---      | ---         |
| `type` | _[EnvoyResourceType](#envoyresourcetype)_ |  true  | Type is the typed URL of the Envoy xDS Resource |
| `name` | _string_ |  true  | Name is the name of the resource |
| `operation` | _[JSONPatchOperation](#jsonpatchoperation)_ |  true  | Patch defines the JSON Patch Operation |


#### EnvoyPatchPolicy



EnvoyPatchPolicy allows the user to modify the generated Envoy xDS resources by Envoy Gateway using this patch API

_Appears in:_
- [EnvoyPatchPolicyList](#envoypatchpolicylist)

| Field | Type | Required | Description |
| ---   | ---  | ---      | ---         |
| `apiVersion` | _string_ | |`gateway.envoyproxy.io/v1alpha1`
| `kind` | _string_ | |`EnvoyPatchPolicy`
| `metadata` | _[ObjectMeta](https://kubernetes.io/docs/reference/generated/kubernetes-api/v1.26/#objectmeta-v1-meta)_ |  true  | Refer to Kubernetes API documentation for fields of `metadata`. |
| `spec` | _[EnvoyPatchPolicySpec](#envoypatchpolicyspec)_ |  true  | Spec defines the desired state of EnvoyPatchPolicy. |


#### EnvoyPatchPolicyList



EnvoyPatchPolicyList contains a list of EnvoyPatchPolicy resources.



| Field | Type | Required | Description |
| ---   | ---  | ---      | ---         |
| `apiVersion` | _string_ | |`gateway.envoyproxy.io/v1alpha1`
| `kind` | _string_ | |`EnvoyPatchPolicyList`
| `metadata` | _[ListMeta](https://kubernetes.io/docs/reference/generated/kubernetes-api/v1.26/#listmeta-v1-meta)_ |  true  | Refer to Kubernetes API documentation for fields of `metadata`. |
| `items` | _[EnvoyPatchPolicy](#envoypatchpolicy) array_ |  true  |  |


#### EnvoyPatchPolicySpec



EnvoyPatchPolicySpec defines the desired state of EnvoyPatchPolicy.

_Appears in:_
- [EnvoyPatchPolicy](#envoypatchpolicy)

| Field | Type | Required | Description |
| ---   | ---  | ---      | ---         |
| `type` | _[EnvoyPatchType](#envoypatchtype)_ |  true  | Type decides the type of patch. Valid EnvoyPatchType values are "JSONPatch". |
| `jsonPatches` | _[EnvoyJSONPatchConfig](#envoyjsonpatchconfig) array_ |  false  | JSONPatch defines the JSONPatch configuration. |
| `targetRef` | _[PolicyTargetReference](#policytargetreference)_ |  true  | TargetRef is the name of the Gateway API resource this policy is being attached to. By default attaching to Gateway is supported and when mergeGateways is enabled it should attach to GatewayClass. This Policy and the TargetRef MUST be in the same namespace for this Policy to have effect and be applied to the Gateway TargetRef |
| `priority` | _integer_ |  true  | Priority of the EnvoyPatchPolicy. If multiple EnvoyPatchPolicies are applied to the same TargetRef, they will be applied in the ascending order of the priority i.e. int32.min has the highest priority and int32.max has the lowest priority. Defaults to 0. |


#### EnvoyPatchType

_Underlying type:_ _string_

EnvoyPatchType specifies the types of Envoy patching mechanisms.

_Appears in:_
- [EnvoyPatchPolicySpec](#envoypatchpolicyspec)



#### EnvoyProxy



EnvoyProxy is the schema for the envoyproxies API.



| Field | Type | Required | Description |
| ---   | ---  | ---      | ---         |
| `apiVersion` | _string_ | |`gateway.envoyproxy.io/v1alpha1`
| `kind` | _string_ | |`EnvoyProxy`
| `metadata` | _[ObjectMeta](https://kubernetes.io/docs/reference/generated/kubernetes-api/v1.26/#objectmeta-v1-meta)_ |  true  | Refer to Kubernetes API documentation for fields of `metadata`. |
| `spec` | _[EnvoyProxySpec](#envoyproxyspec)_ |  true  | EnvoyProxySpec defines the desired state of EnvoyProxy. |


#### EnvoyProxyKubernetesProvider



EnvoyProxyKubernetesProvider defines configuration for the Kubernetes resource provider.

_Appears in:_
- [EnvoyProxyProvider](#envoyproxyprovider)

| Field | Type | Required | Description |
| ---   | ---  | ---      | ---         |
| `envoyDeployment` | _[KubernetesDeploymentSpec](#kubernetesdeploymentspec)_ |  false  | EnvoyDeployment defines the desired state of the Envoy deployment resource. If unspecified, default settings for the managed Envoy deployment resource are applied. |
| `envoyService` | _[KubernetesServiceSpec](#kubernetesservicespec)_ |  false  | EnvoyService defines the desired state of the Envoy service resource. If unspecified, default settings for the managed Envoy service resource are applied. |
| `envoyHpa` | _[KubernetesHorizontalPodAutoscalerSpec](#kuberneteshorizontalpodautoscalerspec)_ |  false  | EnvoyHpa defines the Horizontal Pod Autoscaler settings for Envoy Proxy Deployment. Once the HPA is being set, Replicas field from EnvoyDeployment will be ignored. |


#### EnvoyProxyProvider



EnvoyProxyProvider defines the desired state of a resource provider.

_Appears in:_
- [EnvoyProxySpec](#envoyproxyspec)

| Field | Type | Required | Description |
| ---   | ---  | ---      | ---         |
| `type` | _[ProviderType](#providertype)_ |  true  | Type is the type of resource provider to use. A resource provider provides infrastructure resources for running the data plane, e.g. Envoy proxy, and optional auxiliary control planes. Supported types are "Kubernetes". |
| `kubernetes` | _[EnvoyProxyKubernetesProvider](#envoyproxykubernetesprovider)_ |  false  | Kubernetes defines the desired state of the Kubernetes resource provider. Kubernetes provides infrastructure resources for running the data plane, e.g. Envoy proxy. If unspecified and type is "Kubernetes", default settings for managed Kubernetes resources are applied. |


#### EnvoyProxySpec



EnvoyProxySpec defines the desired state of EnvoyProxy.

_Appears in:_
- [EnvoyProxy](#envoyproxy)

| Field | Type | Required | Description |
| ---   | ---  | ---      | ---         |
| `provider` | _[EnvoyProxyProvider](#envoyproxyprovider)_ |  false  | Provider defines the desired resource provider and provider-specific configuration. If unspecified, the "Kubernetes" resource provider is used with default configuration parameters. |
| `logging` | _[ProxyLogging](#proxylogging)_ |  true  | Logging defines logging parameters for managed proxies. |
| `telemetry` | _[ProxyTelemetry](#proxytelemetry)_ |  false  | Telemetry defines telemetry parameters for managed proxies. |
| `bootstrap` | _[ProxyBootstrap](#proxybootstrap)_ |  false  | Bootstrap defines the Envoy Bootstrap as a YAML string. Visit https://www.envoyproxy.io/docs/envoy/latest/api-v3/config/bootstrap/v3/bootstrap.proto#envoy-v3-api-msg-config-bootstrap-v3-bootstrap to learn more about the syntax. If set, this is the Bootstrap configuration used for the managed Envoy Proxy fleet instead of the default Bootstrap configuration set by Envoy Gateway. Some fields within the Bootstrap that are required to communicate with the xDS Server (Envoy Gateway) and receive xDS resources from it are not configurable and will result in the `EnvoyProxy` resource being rejected. Backward compatibility across minor versions is not guaranteed. We strongly recommend using `egctl x translate` to generate a `EnvoyProxy` resource with the `Bootstrap` field set to the default Bootstrap configuration used. You can edit this configuration, and rerun `egctl x translate` to ensure there are no validation errors. |
| `concurrency` | _integer_ |  false  | Concurrency defines the number of worker threads to run. If unset, it defaults to the number of cpuset threads on the platform. |
| `extraArgs` | _string array_ |  false  | ExtraArgs defines additional command line options that are provided to Envoy. More info: https://www.envoyproxy.io/docs/envoy/latest/operations/cli#command-line-options Note: some command line options are used internally(e.g. --log-level) so they cannot be provided here. |
| `mergeGateways` | _boolean_ |  false  | MergeGateways defines if Gateway resources should be merged onto the same Envoy Proxy Infrastructure. Setting this field to true would merge all Gateway Listeners under the parent Gateway Class. This means that the port, protocol and hostname tuple must be unique for every listener. If a duplicate listener is detected, the newer listener (based on timestamp) will be rejected and its status will be updated with a "Accepted=False" condition. |
| `shutdown` | _[ShutdownConfig](#shutdownconfig)_ |  false  | Shutdown defines configuration for graceful envoy shutdown process. |




#### EnvoyResourceType

_Underlying type:_ _string_

EnvoyResourceType specifies the type URL of the Envoy resource.

_Appears in:_
- [EnvoyJSONPatchConfig](#envoyjsonpatchconfig)



#### ExtAuth



ExtAuth defines the configuration for External Authorization.

_Appears in:_
- [SecurityPolicySpec](#securitypolicyspec)

| Field | Type | Required | Description |
| ---   | ---  | ---      | ---         |
| `grpc` | _[GRPCExtAuthService](#grpcextauthservice)_ |  true  | GRPC defines the gRPC External Authorization service. Either GRPCService or HTTPService must be specified, and only one of them can be provided. |
| `http` | _[HTTPExtAuthService](#httpextauthservice)_ |  true  | HTTP defines the HTTP External Authorization service. Either GRPCService or HTTPService must be specified, and only one of them can be provided. |
| `headersToExtAuth` | _string array_ |  false  | HeadersToExtAuth defines the client request headers that will be included in the request to the external authorization service. Note: If not specified, the default behavior for gRPC and HTTP external authorization services is different due to backward compatibility reasons. All headers will be included in the check request to a gRPC authorization server. Only the following headers will be included in the check request to an HTTP authorization server: Host, Method, Path, Content-Length, and Authorization. And these headers will always be included to the check request to an HTTP authorization server by default, no matter whether they are specified in HeadersToExtAuth or not. |
| `failOpen` | _boolean_ |  false  | FailOpen is a switch used to control the behavior when a response from the External Authorization service cannot be obtained. If FailOpen is set to true, the system allows the traffic to pass through. Otherwise, if it is set to false or not set (defaulting to false), the system blocks the traffic and returns a HTTP 5xx error, reflecting a fail-closed approach. This setting determines whether to prioritize accessibility over strict security in case of authorization service failure. |


#### ExtProc



ExtProc defines the configuration for External Processing filter.

_Appears in:_
- [EnvoyExtensionPolicySpec](#envoyextensionpolicyspec)

| Field | Type | Required | Description |
| ---   | ---  | ---      | ---         |
| `backendRef` | _[ExtProcBackendRef](#extprocbackendref)_ |  true  | Service defines the configuration of the external processing service |


#### ExtProcBackendRef



ExtProcService defines the gRPC External Processing service using the envoy grpc client The processing request and response messages are defined in https://www.envoyproxy.io/docs/envoy/latest/api-v3/service/ext_proc/v3/external_processor.proto

_Appears in:_
- [ExtProc](#extproc)

| Field | Type | Required | Description |
| ---   | ---  | ---      | ---         |
| `group` | _[Group](#group)_ |  false  | Group is the group of the referent. For example, "gateway.networking.k8s.io". When unspecified or empty string, core API group is inferred. |
| `kind` | _[Kind](#kind)_ |  false  | Kind is the Kubernetes resource kind of the referent. For example "Service". <br /><br /> Defaults to "Service" when not specified. <br /><br /> ExternalName services can refer to CNAME DNS records that may live outside of the cluster and as such are difficult to reason about in terms of conformance. They also may not be safe to forward to (see CVE-2021-25740 for more information). Implementations SHOULD NOT support ExternalName Services. <br /><br /> Support: Core (Services with a type other than ExternalName) <br /><br /> Support: Implementation-specific (Services with type ExternalName) |
| `name` | _[ObjectName](#objectname)_ |  true  | Name is the name of the referent. |
| `namespace` | _[Namespace](#namespace)_ |  false  | Namespace is the namespace of the backend. When unspecified, the local namespace is inferred. <br /><br /> Note that when a namespace different than the local namespace is specified, a ReferenceGrant object is required in the referent namespace to allow that namespace's owner to accept the reference. See the ReferenceGrant documentation for details. <br /><br /> Support: Core |
| `port` | _[PortNumber](#portnumber)_ |  false  | Port specifies the destination port number to use for this resource. Port is required when the referent is a Kubernetes Service. In this case, the port number is the service port number, not the target port. For other resources, destination port might be derived from the referent resource or this field. |


#### ExtensionAPISettings



ExtensionAPISettings defines the settings specific to Gateway API Extensions.

_Appears in:_
- [EnvoyGateway](#envoygateway)
- [EnvoyGatewaySpec](#envoygatewayspec)

| Field | Type | Required | Description |
| ---   | ---  | ---      | ---         |
| `enableEnvoyPatchPolicy` | _boolean_ |  true  | EnableEnvoyPatchPolicy enables Envoy Gateway to reconcile and implement the EnvoyPatchPolicy resources. |


#### ExtensionHooks



ExtensionHooks defines extension hooks across all supported runners

_Appears in:_
- [ExtensionManager](#extensionmanager)

| Field | Type | Required | Description |
| ---   | ---  | ---      | ---         |
| `xdsTranslator` | _[XDSTranslatorHooks](#xdstranslatorhooks)_ |  true  | XDSTranslator defines all the supported extension hooks for the xds-translator runner |


#### ExtensionManager



ExtensionManager defines the configuration for registering an extension manager to the Envoy Gateway control plane.

_Appears in:_
- [EnvoyGateway](#envoygateway)
- [EnvoyGatewaySpec](#envoygatewayspec)

| Field | Type | Required | Description |
| ---   | ---  | ---      | ---         |
| `resources` | _[GroupVersionKind](#groupversionkind) array_ |  false  | Resources defines the set of K8s resources the extension will handle. |
| `hooks` | _[ExtensionHooks](#extensionhooks)_ |  true  | Hooks defines the set of hooks the extension supports |
| `service` | _[ExtensionService](#extensionservice)_ |  true  | Service defines the configuration of the extension service that the Envoy Gateway Control Plane will call through extension hooks. |


#### ExtensionService



ExtensionService defines the configuration for connecting to a registered extension service.

_Appears in:_
- [ExtensionManager](#extensionmanager)

| Field | Type | Required | Description |
| ---   | ---  | ---      | ---         |
| `host` | _string_ |  true  | Host define the extension service hostname. |
| `port` | _integer_ |  false  | Port defines the port the extension service is exposed on. |
| `tls` | _[ExtensionTLS](#extensiontls)_ |  false  | TLS defines TLS configuration for communication between Envoy Gateway and the extension service. |


#### ExtensionTLS



ExtensionTLS defines the TLS configuration when connecting to an extension service

_Appears in:_
- [ExtensionService](#extensionservice)

| Field | Type | Required | Description |
| ---   | ---  | ---      | ---         |
| `certificateRef` | _[SecretObjectReference](https://gateway-api.sigs.k8s.io/references/spec/#gateway.networking.k8s.io/v1.SecretObjectReference)_ |  true  | CertificateRef contains a references to objects (Kubernetes objects or otherwise) that contains a TLS certificate and private keys. These certificates are used to establish a TLS handshake to the extension server. <br /><br /> CertificateRef can only reference a Kubernetes Secret at this time. |


#### FaultInjection



FaultInjection defines the fault injection policy to be applied. This configuration can be used to inject delays and abort requests to mimic failure scenarios such as service failures and overloads

_Appears in:_
- [BackendTrafficPolicySpec](#backendtrafficpolicyspec)

| Field | Type | Required | Description |
| ---   | ---  | ---      | ---         |
| `delay` | _[FaultInjectionDelay](#faultinjectiondelay)_ |  false  | If specified, a delay will be injected into the request. |
| `abort` | _[FaultInjectionAbort](#faultinjectionabort)_ |  false  | If specified, the request will be aborted if it meets the configuration criteria. |


#### FaultInjectionAbort



FaultInjectionAbort defines the abort fault injection configuration

_Appears in:_
- [FaultInjection](#faultinjection)

| Field | Type | Required | Description |
| ---   | ---  | ---      | ---         |
| `httpStatus` | _integer_ |  false  | StatusCode specifies the HTTP status code to be returned |
| `grpcStatus` | _integer_ |  false  | GrpcStatus specifies the GRPC status code to be returned |
| `percentage` | _float_ |  false  | Percentage specifies the percentage of requests to be aborted. Default 100%, if set 0, no requests will be aborted. Accuracy to 0.0001%. |


#### FaultInjectionDelay



FaultInjectionDelay defines the delay fault injection configuration

_Appears in:_
- [FaultInjection](#faultinjection)

| Field | Type | Required | Description |
| ---   | ---  | ---      | ---         |
| `fixedDelay` | _[Duration](https://kubernetes.io/docs/reference/generated/kubernetes-api/v1.26/#duration-v1-meta)_ |  true  | FixedDelay specifies the fixed delay duration |
| `percentage` | _float_ |  false  | Percentage specifies the percentage of requests to be delayed. Default 100%, if set 0, no requests will be delayed. Accuracy to 0.0001%. |


#### FileEnvoyProxyAccessLog





_Appears in:_
- [ProxyAccessLogSink](#proxyaccesslogsink)

| Field | Type | Required | Description |
| ---   | ---  | ---      | ---         |
| `path` | _string_ |  true  | Path defines the file path used to expose envoy access log(e.g. /dev/stdout). |


#### GRPCExtAuthService



GRPCExtAuthService defines the gRPC External Authorization service The authorization request message is defined in https://www.envoyproxy.io/docs/envoy/latest/api-v3/service/auth/v3/external_auth.proto

_Appears in:_
- [ExtAuth](#extauth)

| Field | Type | Required | Description |
| ---   | ---  | ---      | ---         |
| `backendRef` | _[BackendObjectReference](#backendobjectreference)_ |  true  | BackendRef references a Kubernetes object that represents the backend server to which the authorization request will be sent. Only service Kind is supported for now. |


#### Gateway



Gateway defines the desired Gateway API configuration of Envoy Gateway.

_Appears in:_
- [EnvoyGateway](#envoygateway)
- [EnvoyGatewaySpec](#envoygatewayspec)

| Field | Type | Required | Description |
| ---   | ---  | ---      | ---         |
| `controllerName` | _string_ |  false  | ControllerName defines the name of the Gateway API controller. If unspecified, defaults to "gateway.envoyproxy.io/gatewayclass-controller". See the following for additional details: https://gateway-api.sigs.k8s.io/reference/spec/#gateway.networking.k8s.io/v1.GatewayClass |


#### GlobalRateLimit



GlobalRateLimit defines global rate limit configuration.

_Appears in:_
- [RateLimitSpec](#ratelimitspec)

| Field | Type | Required | Description |
| ---   | ---  | ---      | ---         |
| `rules` | _[RateLimitRule](#ratelimitrule) array_ |  true  | Rules are a list of RateLimit selectors and limits. Each rule and its associated limit is applied in a mutually exclusive way. If a request matches multiple rules, each of their associated limits get applied, so a single request might increase the rate limit counters for multiple rules if selected. The rate limit service will return a logical OR of the individual rate limit decisions of all matching rules. For example, if a request matches two rules, one rate limited and one not, the final decision will be to rate limit the request. |


#### GroupVersionKind



GroupVersionKind unambiguously identifies a Kind. It can be converted to k8s.io/apimachinery/pkg/runtime/schema.GroupVersionKind

_Appears in:_
- [ExtensionManager](#extensionmanager)

| Field | Type | Required | Description |
| ---   | ---  | ---      | ---         |
| `group` | _string_ |  true  |  |
| `version` | _string_ |  true  |  |
| `kind` | _string_ |  true  |  |


#### GzipCompressor



GzipCompressor defines the config for the Gzip compressor. The default values can be found here: https://www.envoyproxy.io/docs/envoy/latest/api-v3/extensions/compression/gzip/compressor/v3/gzip.proto#extension-envoy-compression-gzip-compressor

_Appears in:_
- [Compression](#compression)



#### HTTP10Settings



HTTP10Settings provides HTTP/1.0 configuration on the listener.

_Appears in:_
- [HTTP1Settings](#http1settings)

| Field | Type | Required | Description |
| ---   | ---  | ---      | ---         |
| `useDefaultHost` | _boolean_ |  false  | UseDefaultHost defines if the HTTP/1.0 request is missing the Host header, then the hostname associated with the listener should be injected into the request. If this is not set and an HTTP/1.0 request arrives without a host, then it will be rejected. |


#### HTTP1Settings



HTTP1Settings provides HTTP/1 configuration on the listener.

_Appears in:_
- [ClientTrafficPolicySpec](#clienttrafficpolicyspec)

| Field | Type | Required | Description |
| ---   | ---  | ---      | ---         |
| `enableTrailers` | _boolean_ |  false  | EnableTrailers defines if HTTP/1 trailers should be proxied by Envoy. |
| `preserveHeaderCase` | _boolean_ |  false  | PreserveHeaderCase defines if Envoy should preserve the letter case of headers. By default, Envoy will lowercase all the headers. |
| `http10` | _[HTTP10Settings](#http10settings)_ |  false  | HTTP10 turns on support for HTTP/1.0 and HTTP/0.9 requests. |


#### HTTP3Settings



HTTP3Settings provides HTTP/3 configuration on the listener.

_Appears in:_
- [ClientTrafficPolicySpec](#clienttrafficpolicyspec)



#### HTTPActiveHealthChecker



HTTPActiveHealthChecker defines the settings of http health check.

_Appears in:_
- [ActiveHealthCheck](#activehealthcheck)

| Field | Type | Required | Description |
| ---   | ---  | ---      | ---         |
| `path` | _string_ |  true  | Path defines the HTTP path that will be requested during health checking. |
| `method` | _string_ |  false  | Method defines the HTTP method used for health checking. Defaults to GET |
| `expectedStatuses` | _[HTTPStatus](#httpstatus) array_ |  false  | ExpectedStatuses defines a list of HTTP response statuses considered healthy. Defaults to 200 only |
| `expectedResponse` | _[ActiveHealthCheckPayload](#activehealthcheckpayload)_ |  false  | ExpectedResponse defines a list of HTTP expected responses to match. |


#### HTTPClientTimeout





_Appears in:_
- [ClientTimeout](#clienttimeout)

| Field | Type | Required | Description |
| ---   | ---  | ---      | ---         |
| `requestReceivedTimeout` | _[Duration](#duration)_ |  false  | RequestReceivedTimeout is the duration envoy waits for the complete request reception. This timer starts upon request initiation and stops when either the last byte of the request is sent upstream or when the response begins. |
| `idleTimeout` | _[Duration](#duration)_ |  false  | IdleTimeout for an HTTP connection. Idle time is defined as a period in which there are no active requests in the connection. Default: 1 hour. |


#### HTTPExtAuthService



HTTPExtAuthService defines the HTTP External Authorization service

_Appears in:_
- [ExtAuth](#extauth)

| Field | Type | Required | Description |
| ---   | ---  | ---      | ---         |
| `backendRef` | _[BackendObjectReference](#backendobjectreference)_ |  true  | BackendRef references a Kubernetes object that represents the backend server to which the authorization request will be sent. Only service Kind is supported for now. |
| `path` | _string_ |  true  | Path is the path of the HTTP External Authorization service. If path is specified, the authorization request will be sent to that path, or else the authorization request will be sent to the root path. |
| `headersToBackend` | _string array_ |  false  | HeadersToBackend are the authorization response headers that will be added to the original client request before sending it to the backend server. Note that coexisting headers will be overridden. If not specified, no authorization response headers will be added to the original client request. |


#### HTTPStatus

_Underlying type:_ _integer_

HTTPStatus defines the http status code.

_Appears in:_
- [HTTPActiveHealthChecker](#httpactivehealthchecker)
- [RetryOn](#retryon)



#### HTTPTimeout





_Appears in:_
- [Timeout](#timeout)

| Field | Type | Required | Description |
| ---   | ---  | ---      | ---         |
| `connectionIdleTimeout` | _[Duration](#duration)_ |  false  | The idle timeout for an HTTP connection. Idle time is defined as a period in which there are no active requests in the connection. Default: 1 hour. |
| `maxConnectionDuration` | _[Duration](#duration)_ |  false  | The maximum duration of an HTTP connection. Default: unlimited. |


#### HTTPWasmCodeSource



HTTPWasmCodeSource defines the HTTP URL containing the wasm code.

_Appears in:_
- [WasmCodeSource](#wasmcodesource)

| Field | Type | Required | Description |
| ---   | ---  | ---      | ---         |
| `url` | _string_ |  true  | URL is the URL containing the wasm code. |




#### HeaderMatchType

_Underlying type:_ _string_

HeaderMatchType specifies the semantics of how HTTP header values should be compared. Valid HeaderMatchType values are "Exact", "RegularExpression", and "Distinct".

_Appears in:_
- [HeaderMatch](#headermatch)



#### HeaderSettings



HeaderSettings providess configuration options for headers on the listener.

_Appears in:_
- [ClientTrafficPolicySpec](#clienttrafficpolicyspec)

| Field | Type | Required | Description |
| ---   | ---  | ---      | ---         |
| `enableEnvoyHeaders` | _boolean_ |  false  | EnableEnvoyHeaders configures Envoy Proxy to add the "X-Envoy-" headers to requests and responses. |


#### HealthCheck



HealthCheck configuration to decide which endpoints are healthy and can be used for routing.

_Appears in:_
- [BackendTrafficPolicySpec](#backendtrafficpolicyspec)

| Field | Type | Required | Description |
| ---   | ---  | ---      | ---         |
| `active` | _[ActiveHealthCheck](#activehealthcheck)_ |  false  | Active health check configuration |
| `passive` | _[PassiveHealthCheck](#passivehealthcheck)_ |  false  | Passive passive check configuration |


#### ImageWasmCodeSource



ImageWasmCodeSource defines the OCI image containing the wasm code.

_Appears in:_
- [WasmCodeSource](#wasmcodesource)

| Field | Type | Required | Description |
| ---   | ---  | ---      | ---         |
| `url` | _string_ |  true  | URL is the URL of the OCI image. |
| `pullSecret` | _[SecretObjectReference](https://gateway-api.sigs.k8s.io/references/spec/#gateway.networking.k8s.io/v1.SecretObjectReference)_ |  true  | PullSecretRef is a reference to the secret containing the credentials to pull the image. |


#### InfrastructureProviderType

_Underlying type:_ _string_

InfrastructureProviderType defines the types of custom infrastructure providers supported by Envoy Gateway.

_Appears in:_
- [EnvoyGatewayInfrastructureProvider](#envoygatewayinfrastructureprovider)



#### JSONPatchOperation



JSONPatchOperation defines the JSON Patch Operation as defined in https://datatracker.ietf.org/doc/html/rfc6902

_Appears in:_
- [EnvoyJSONPatchConfig](#envoyjsonpatchconfig)

| Field | Type | Required | Description |
| ---   | ---  | ---      | ---         |
| `op` | _[JSONPatchOperationType](#jsonpatchoperationtype)_ |  true  | Op is the type of operation to perform |
| `path` | _string_ |  true  | Path is the location of the target document/field where the operation will be performed Refer to https://datatracker.ietf.org/doc/html/rfc6901 for more details. |
| `from` | _string_ |  false  | From is the source location of the value to be copied or moved. Only valid for move or copy operations Refer to https://datatracker.ietf.org/doc/html/rfc6901 for more details. |
| `value` | _[JSON](#json)_ |  false  | Value is the new value of the path location. The value is only used by the `add` and `replace` operations. |


#### JSONPatchOperationType

_Underlying type:_ _string_

JSONPatchOperationType specifies the JSON Patch operations that can be performed.

_Appears in:_
- [JSONPatchOperation](#jsonpatchoperation)



#### JWT



JWT defines the configuration for JSON Web Token (JWT) authentication.

_Appears in:_
- [SecurityPolicySpec](#securitypolicyspec)

| Field | Type | Required | Description |
| ---   | ---  | ---      | ---         |
| `providers` | _[JWTProvider](#jwtprovider) array_ |  true  | Providers defines the JSON Web Token (JWT) authentication provider type. When multiple JWT providers are specified, the JWT is considered valid if any of the providers successfully validate the JWT. For additional details, see https://www.envoyproxy.io/docs/envoy/latest/configuration/http/http_filters/jwt_authn_filter.html. |


#### JWTExtractor



JWTExtractor defines a custom JWT token extraction from HTTP request. If specified, Envoy will extract the JWT token from the listed extractors (headers, cookies, or params) and validate each of them. If any value extracted is found to be an invalid JWT, a 401 error will be returned.

_Appears in:_
- [JWTProvider](#jwtprovider)

| Field | Type | Required | Description |
| ---   | ---  | ---      | ---         |
| `headers` | _[JWTHeaderExtractor](#jwtheaderextractor) array_ |  false  | Headers represents a list of HTTP request headers to extract the JWT token from. |
| `cookies` | _string array_ |  false  | Cookies represents a list of cookie names to extract the JWT token from. |
| `params` | _string array_ |  false  | Params represents a list of query parameters to extract the JWT token from. |


#### JWTHeaderExtractor



JWTHeaderExtractor defines an HTTP header location to extract JWT token

_Appears in:_
- [JWTExtractor](#jwtextractor)

| Field | Type | Required | Description |
| ---   | ---  | ---      | ---         |
| `name` | _string_ |  true  | Name is the HTTP header name to retrieve the token |
| `valuePrefix` | _string_ |  false  | ValuePrefix is the prefix that should be stripped before extracting the token. The format would be used by Envoy like "{ValuePrefix}<TOKEN>". For example, "Authorization: Bearer <TOKEN>", then the ValuePrefix="Bearer " with a space at the end. |


#### JWTProvider



JWTProvider defines how a JSON Web Token (JWT) can be verified.

_Appears in:_
- [JWT](#jwt)

| Field | Type | Required | Description |
| ---   | ---  | ---      | ---         |
| `name` | _string_ |  true  | Name defines a unique name for the JWT provider. A name can have a variety of forms, including RFC1123 subdomains, RFC 1123 labels, or RFC 1035 labels. |
| `issuer` | _string_ |  false  | Issuer is the principal that issued the JWT and takes the form of a URL or email address. For additional details, see https://tools.ietf.org/html/rfc7519#section-4.1.1 for URL format and https://rfc-editor.org/rfc/rfc5322.html for email format. If not provided, the JWT issuer is not checked. |
| `audiences` | _string array_ |  false  | Audiences is a list of JWT audiences allowed access. For additional details, see https://tools.ietf.org/html/rfc7519#section-4.1.3. If not provided, JWT audiences are not checked. |
| `remoteJWKS` | _[RemoteJWKS](#remotejwks)_ |  true  | RemoteJWKS defines how to fetch and cache JSON Web Key Sets (JWKS) from a remote HTTP/HTTPS endpoint. |
| `claimToHeaders` | _[ClaimToHeader](#claimtoheader) array_ |  false  | ClaimToHeaders is a list of JWT claims that must be extracted into HTTP request headers For examples, following config: The claim must be of type; string, int, double, bool. Array type claims are not supported |
| `recomputeRoute` | _boolean_ |  false  | RecomputeRoute clears the route cache and recalculates the routing decision. This field must be enabled if the headers generated from the claim are used for route matching decisions. If the recomputation selects a new route, features targeting the new matched route will be applied. |
| `extractFrom` | _[JWTExtractor](#jwtextractor)_ |  false  | ExtractFrom defines different ways to extract the JWT token from HTTP request. If empty, it defaults to extract JWT token from the Authorization HTTP request header using Bearer schema or access_token from query parameters. |


#### KubernetesContainerSpec



KubernetesContainerSpec defines the desired state of the Kubernetes container resource.

_Appears in:_
- [KubernetesDeploymentSpec](#kubernetesdeploymentspec)

| Field | Type | Required | Description |
| ---   | ---  | ---      | ---         |
| `env` | _[EnvVar](https://kubernetes.io/docs/reference/generated/kubernetes-api/v1.26/#envvar-v1-core) array_ |  false  | List of environment variables to set in the container. |
| `resources` | _[ResourceRequirements](https://kubernetes.io/docs/reference/generated/kubernetes-api/v1.26/#resourcerequirements-v1-core)_ |  false  | Resources required by this container. More info: https://kubernetes.io/docs/concepts/configuration/manage-resources-containers/ |
| `securityContext` | _[SecurityContext](https://kubernetes.io/docs/reference/generated/kubernetes-api/v1.26/#securitycontext-v1-core)_ |  false  | SecurityContext defines the security options the container should be run with. If set, the fields of SecurityContext override the equivalent fields of PodSecurityContext. More info: https://kubernetes.io/docs/tasks/configure-pod-container/security-context/ |
| `image` | _string_ |  false  | Image specifies the EnvoyProxy container image to be used, instead of the default image. |
| `volumeMounts` | _[VolumeMount](https://kubernetes.io/docs/reference/generated/kubernetes-api/v1.26/#volumemount-v1-core) array_ |  false  | VolumeMounts are volumes to mount into the container's filesystem. Cannot be updated. |


#### KubernetesDeployMode



KubernetesDeployMode holds configuration for how to deploy managed resources such as the Envoy Proxy data plane fleet.

_Appears in:_
- [EnvoyGatewayKubernetesProvider](#envoygatewaykubernetesprovider)



#### KubernetesDeploymentSpec



KubernetesDeploymentSpec defines the desired state of the Kubernetes deployment resource.

_Appears in:_
- [EnvoyGatewayKubernetesProvider](#envoygatewaykubernetesprovider)
- [EnvoyProxyKubernetesProvider](#envoyproxykubernetesprovider)

| Field | Type | Required | Description |
| ---   | ---  | ---      | ---         |
| `patch` | _[KubernetesPatchSpec](#kubernetespatchspec)_ |  false  | Patch defines how to perform the patch operation to deployment |
| `replicas` | _integer_ |  false  | Replicas is the number of desired pods. Defaults to 1. |
| `strategy` | _[DeploymentStrategy](https://kubernetes.io/docs/reference/generated/kubernetes-api/v1.26/#deploymentstrategy-v1-apps)_ |  false  | The deployment strategy to use to replace existing pods with new ones. |
| `pod` | _[KubernetesPodSpec](#kubernetespodspec)_ |  false  | Pod defines the desired specification of pod. |
| `container` | _[KubernetesContainerSpec](#kubernetescontainerspec)_ |  false  | Container defines the desired specification of main container. |
| `initContainers` | _[Container](https://kubernetes.io/docs/reference/generated/kubernetes-api/v1.26/#container-v1-core) array_ |  false  | List of initialization containers belonging to the pod. More info: https://kubernetes.io/docs/concepts/workloads/pods/init-containers/ |


#### KubernetesHorizontalPodAutoscalerSpec



KubernetesHorizontalPodAutoscalerSpec defines Kubernetes Horizontal Pod Autoscaler settings of Envoy Proxy Deployment. When HPA is enabled, it is recommended that the value in `KubernetesDeploymentSpec.replicas` be removed, otherwise Envoy Gateway will revert back to this value every time reconciliation occurs. See k8s.io.autoscaling.v2.HorizontalPodAutoScalerSpec.

_Appears in:_
- [EnvoyProxyKubernetesProvider](#envoyproxykubernetesprovider)

| Field | Type | Required | Description |
| ---   | ---  | ---      | ---         |
| `minReplicas` | _integer_ |  false  | minReplicas is the lower limit for the number of replicas to which the autoscaler can scale down. It defaults to 1 replica. |
| `maxReplicas` | _integer_ |  true  | maxReplicas is the upper limit for the number of replicas to which the autoscaler can scale up. It cannot be less that minReplicas. |
| `metrics` | _[MetricSpec](https://kubernetes.io/docs/reference/generated/kubernetes-api/v1.26/#metricspec-v2-autoscaling) array_ |  false  | metrics contains the specifications for which to use to calculate the desired replica count (the maximum replica count across all metrics will be used). If left empty, it defaults to being based on CPU utilization with average on 80% usage. |
| `behavior` | _[HorizontalPodAutoscalerBehavior](https://kubernetes.io/docs/reference/generated/kubernetes-api/v1.26/#horizontalpodautoscalerbehavior-v2-autoscaling)_ |  false  | behavior configures the scaling behavior of the target in both Up and Down directions (scaleUp and scaleDown fields respectively). If not set, the default HPAScalingRules for scale up and scale down are used. See k8s.io.autoscaling.v2.HorizontalPodAutoScalerBehavior. |


#### KubernetesPatchSpec



KubernetesPatchSpec defines how to perform the patch operation

_Appears in:_
- [KubernetesDeploymentSpec](#kubernetesdeploymentspec)
- [KubernetesServiceSpec](#kubernetesservicespec)

| Field | Type | Required | Description |
| ---   | ---  | ---      | ---         |
| `type` | _[MergeType](#mergetype)_ |  false  | Type is the type of merge operation to perform <br /><br /> By default, StrategicMerge is used as the patch type. |
| `value` | _[JSON](#json)_ |  true  | Object contains the raw configuration for merged object |


#### KubernetesPodSpec



KubernetesPodSpec defines the desired state of the Kubernetes pod resource.

_Appears in:_
- [KubernetesDeploymentSpec](#kubernetesdeploymentspec)

| Field | Type | Required | Description |
| ---   | ---  | ---      | ---         |
| `annotations` | _object (keys:string, values:string)_ |  false  | Annotations are the annotations that should be appended to the pods. By default, no pod annotations are appended. |
| `labels` | _object (keys:string, values:string)_ |  false  | Labels are the additional labels that should be tagged to the pods. By default, no additional pod labels are tagged. |
| `securityContext` | _[PodSecurityContext](https://kubernetes.io/docs/reference/generated/kubernetes-api/v1.26/#podsecuritycontext-v1-core)_ |  false  | SecurityContext holds pod-level security attributes and common container settings. Optional: Defaults to empty.  See type description for default values of each field. |
| `affinity` | _[Affinity](https://kubernetes.io/docs/reference/generated/kubernetes-api/v1.26/#affinity-v1-core)_ |  false  | If specified, the pod's scheduling constraints. |
| `tolerations` | _[Toleration](https://kubernetes.io/docs/reference/generated/kubernetes-api/v1.26/#toleration-v1-core) array_ |  false  | If specified, the pod's tolerations. |
| `volumes` | _[Volume](https://kubernetes.io/docs/reference/generated/kubernetes-api/v1.26/#volume-v1-core) array_ |  false  | Volumes that can be mounted by containers belonging to the pod. More info: https://kubernetes.io/docs/concepts/storage/volumes |
| `imagePullSecrets` | _[LocalObjectReference](https://kubernetes.io/docs/reference/generated/kubernetes-api/v1.26/#localobjectreference-v1-core) array_ |  false  | ImagePullSecrets is an optional list of references to secrets in the same namespace to use for pulling any of the images used by this PodSpec. If specified, these secrets will be passed to individual puller implementations for them to use. More info: https://kubernetes.io/docs/concepts/containers/images#specifying-imagepullsecrets-on-a-pod |
| `nodeSelector` | _object (keys:string, values:string)_ |  false  | NodeSelector is a selector which must be true for the pod to fit on a node. Selector which must match a node's labels for the pod to be scheduled on that node. More info: https://kubernetes.io/docs/concepts/configuration/assign-pod-node/ |
| `topologySpreadConstraints` | _[TopologySpreadConstraint](https://kubernetes.io/docs/reference/generated/kubernetes-api/v1.26/#topologyspreadconstraint-v1-core) array_ |  false  | TopologySpreadConstraints describes how a group of pods ought to spread across topology domains. Scheduler will schedule pods in a way which abides by the constraints. All topologySpreadConstraints are ANDed. |


#### KubernetesServiceSpec



KubernetesServiceSpec defines the desired state of the Kubernetes service resource.

_Appears in:_
- [EnvoyProxyKubernetesProvider](#envoyproxykubernetesprovider)

| Field | Type | Required | Description |
| ---   | ---  | ---      | ---         |
| `annotations` | _object (keys:string, values:string)_ |  false  | Annotations that should be appended to the service. By default, no annotations are appended. |
| `type` | _[ServiceType](#servicetype)_ |  false  | Type determines how the Service is exposed. Defaults to LoadBalancer. Valid options are ClusterIP, LoadBalancer and NodePort. "LoadBalancer" means a service will be exposed via an external load balancer (if the cloud provider supports it). "ClusterIP" means a service will only be accessible inside the cluster, via the cluster IP. "NodePort" means a service will be exposed on a static Port on all Nodes of the cluster. |
| `loadBalancerClass` | _string_ |  false  | LoadBalancerClass, when specified, allows for choosing the LoadBalancer provider implementation if more than one are available or is otherwise expected to be specified |
| `allocateLoadBalancerNodePorts` | _boolean_ |  false  | AllocateLoadBalancerNodePorts defines if NodePorts will be automatically allocated for services with type LoadBalancer. Default is "true". It may be set to "false" if the cluster load-balancer does not rely on NodePorts. If the caller requests specific NodePorts (by specifying a value), those requests will be respected, regardless of this field. This field may only be set for services with type LoadBalancer and will be cleared if the type is changed to any other type. |
| `loadBalancerIP` | _string_ |  false  | LoadBalancerIP defines the IP Address of the underlying load balancer service. This field may be ignored if the load balancer provider does not support this feature. This field has been deprecated in Kubernetes, but it is still used for setting the IP Address in some cloud providers such as GCP. |
| `externalTrafficPolicy` | _[ServiceExternalTrafficPolicy](#serviceexternaltrafficpolicy)_ |  false  | ExternalTrafficPolicy determines the externalTrafficPolicy for the Envoy Service. Valid options are Local and Cluster. Default is "Local". "Local" means traffic will only go to pods on the node receiving the traffic. "Cluster" means connections are loadbalanced to all pods in the cluster. |
| `patch` | _[KubernetesPatchSpec](#kubernetespatchspec)_ |  false  | Patch defines how to perform the patch operation to the service |


#### KubernetesWatchMode



KubernetesWatchMode holds the configuration for which input resources to watch and reconcile.

_Appears in:_
- [EnvoyGatewayKubernetesProvider](#envoygatewaykubernetesprovider)

| Field | Type | Required | Description |
| ---   | ---  | ---      | ---         |
| `type` | _[KubernetesWatchModeType](#kuberneteswatchmodetype)_ |  true  | Type indicates what watch mode to use. KubernetesWatchModeTypeNamespaces and KubernetesWatchModeTypeNamespaceSelector are currently supported By default, when this field is unset or empty, Envoy Gateway will watch for input namespaced resources from all namespaces. |
| `namespaces` | _string array_ |  true  | Namespaces holds the list of namespaces that Envoy Gateway will watch for namespaced scoped resources such as Gateway, HTTPRoute and Service. Note that Envoy Gateway will continue to reconcile relevant cluster scoped resources such as GatewayClass that it is linked to. Precisely one of Namespaces and NamespaceSelector must be set. |
| `namespaceSelector` | _[LabelSelector](https://kubernetes.io/docs/reference/generated/kubernetes-api/v1.26/#labelselector-v1-meta)_ |  true  | NamespaceSelector holds the label selector used to dynamically select namespaces. Envoy Gateway will watch for namespaces matching the specified label selector. Precisely one of Namespaces and NamespaceSelector must be set. |


#### KubernetesWatchModeType

_Underlying type:_ _string_

KubernetesWatchModeType defines the type of KubernetesWatchMode

_Appears in:_
- [KubernetesWatchMode](#kuberneteswatchmode)



#### LiteralCustomTag



LiteralCustomTag adds hard-coded value to each span.

_Appears in:_
- [CustomTag](#customtag)

| Field | Type | Required | Description |
| ---   | ---  | ---      | ---         |
| `value` | _string_ |  true  | Value defines the hard-coded value to add to each span. |


#### LoadBalancer



LoadBalancer defines the load balancer policy to be applied.

_Appears in:_
- [BackendTrafficPolicySpec](#backendtrafficpolicyspec)

| Field | Type | Required | Description |
| ---   | ---  | ---      | ---         |
| `type` | _[LoadBalancerType](#loadbalancertype)_ |  true  | Type decides the type of Load Balancer policy. Valid LoadBalancerType values are "ConsistentHash", "LeastRequest", "Random", "RoundRobin", |
| `consistentHash` | _[ConsistentHash](#consistenthash)_ |  false  | ConsistentHash defines the configuration when the load balancer type is set to ConsistentHash |
| `slowStart` | _[SlowStart](#slowstart)_ |  false  | SlowStart defines the configuration related to the slow start load balancer policy. If set, during slow start window, traffic sent to the newly added hosts will gradually increase. Currently this is only supported for RoundRobin and LeastRequest load balancers |


#### LoadBalancerType

_Underlying type:_ _string_

LoadBalancerType specifies the types of LoadBalancer.

_Appears in:_
- [LoadBalancer](#loadbalancer)



#### LocalRateLimit



LocalRateLimit defines local rate limit configuration.

_Appears in:_
- [RateLimitSpec](#ratelimitspec)

| Field | Type | Required | Description |
| ---   | ---  | ---      | ---         |
| `rules` | _[RateLimitRule](#ratelimitrule) array_ |  false  | Rules are a list of RateLimit selectors and limits. If a request matches multiple rules, the strictest limit is applied. For example, if a request matches two rules, one with 10rps and one with 20rps, the final limit will be based on the rule with 10rps. |


#### LogLevel

_Underlying type:_ _string_

LogLevel defines a log level for Envoy Gateway and EnvoyProxy system logs.

_Appears in:_
- [EnvoyGatewayLogging](#envoygatewaylogging)
- [ProxyLogging](#proxylogging)





#### MetricSinkType

_Underlying type:_ _string_



_Appears in:_
- [EnvoyGatewayMetricSink](#envoygatewaymetricsink)
- [ProxyMetricSink](#proxymetricsink)



#### OIDC



OIDC defines the configuration for the OpenID Connect (OIDC) authentication.

_Appears in:_
- [SecurityPolicySpec](#securitypolicyspec)

| Field | Type | Required | Description |
| ---   | ---  | ---      | ---         |
| `provider` | _[OIDCProvider](#oidcprovider)_ |  true  | The OIDC Provider configuration. |
| `clientID` | _string_ |  true  | The client ID to be used in the OIDC [Authentication Request](https://openid.net/specs/openid-connect-core-1_0.html#AuthRequest). |
| `clientSecret` | _[SecretObjectReference](https://gateway-api.sigs.k8s.io/references/spec/#gateway.networking.k8s.io/v1.SecretObjectReference)_ |  true  | The Kubernetes secret which contains the OIDC client secret to be used in the [Authentication Request](https://openid.net/specs/openid-connect-core-1_0.html#AuthRequest). <br /><br /> This is an Opaque secret. The client secret should be stored in the key "client-secret". |
| `scopes` | _string array_ |  false  | The OIDC scopes to be used in the [Authentication Request](https://openid.net/specs/openid-connect-core-1_0.html#AuthRequest). The "openid" scope is always added to the list of scopes if not already specified. |
| `resources` | _string array_ |  false  | The OIDC resources to be used in the [Authentication Request](https://openid.net/specs/openid-connect-core-1_0.html#AuthRequest). |
| `redirectURL` | _string_ |  true  | The redirect URL to be used in the OIDC [Authentication Request](https://openid.net/specs/openid-connect-core-1_0.html#AuthRequest). If not specified, uses the default redirect URI "%REQ(x-forwarded-proto)%://%REQ(:authority)%/oauth2/callback" |
| `logoutPath` | _string_ |  true  | The path to log a user out, clearing their credential cookies. If not specified, uses a default logout path "/logout" |


#### OIDCProvider



OIDCProvider defines the OIDC Provider configuration.

_Appears in:_
- [OIDC](#oidc)

| Field | Type | Required | Description |
| ---   | ---  | ---      | ---         |
| `issuer` | _string_ |  true  | The OIDC Provider's [issuer identifier](https://openid.net/specs/openid-connect-discovery-1_0.html#IssuerDiscovery). Issuer MUST be a URI RFC 3986 [RFC3986] with a scheme component that MUST be https, a host component, and optionally, port and path components and no query or fragment components. |
| `authorizationEndpoint` | _string_ |  false  | The OIDC Provider's [authorization endpoint](https://openid.net/specs/openid-connect-core-1_0.html#AuthorizationEndpoint). If not provided, EG will try to discover it from the provider's [Well-Known Configuration Endpoint](https://openid.net/specs/openid-connect-discovery-1_0.html#ProviderConfigurationResponse). |
| `tokenEndpoint` | _string_ |  false  | The OIDC Provider's [token endpoint](https://openid.net/specs/openid-connect-core-1_0.html#TokenEndpoint). If not provided, EG will try to discover it from the provider's [Well-Known Configuration Endpoint](https://openid.net/specs/openid-connect-discovery-1_0.html#ProviderConfigurationResponse). |


#### OpenTelemetryEnvoyProxyAccessLog



TODO: consider reuse ExtensionService?

_Appears in:_
- [ProxyAccessLogSink](#proxyaccesslogsink)

| Field | Type | Required | Description |
| ---   | ---  | ---      | ---         |
| `host` | _string_ |  true  | Host define the extension service hostname. |
| `port` | _integer_ |  false  | Port defines the port the extension service is exposed on. |
| `resources` | _object (keys:string, values:string)_ |  false  | Resources is a set of labels that describe the source of a log entry, including envoy node info. It's recommended to follow [semantic conventions](https://opentelemetry.io/docs/reference/specification/resource/semantic_conventions/). |


#### Origin

_Underlying type:_ _string_

Origin is defined by the scheme (protocol), hostname (domain), and port of the URL used to access it. The hostname can be "precise" which is just the domain name or "wildcard" which is a domain name prefixed with a single wildcard label such as "*.example.com". In addition to that a single wildcard (with or without scheme) can be configured to match any origin. 
 For example, the following are valid origins: - https://foo.example.com - https://*.example.com - http://foo.example.com:8080 - http://*.example.com:8080 - https://*

_Appears in:_
- [CORS](#cors)



#### PassiveHealthCheck



PassiveHealthCheck defines the configuration for passive health checks in the context of Envoy's Outlier Detection, see https://www.envoyproxy.io/docs/envoy/latest/intro/arch_overview/upstream/outlier

_Appears in:_
- [HealthCheck](#healthcheck)

| Field | Type | Required | Description |
| ---   | ---  | ---      | ---         |
| `splitExternalLocalOriginErrors` | _boolean_ |  false  | SplitExternalLocalOriginErrors enables splitting of errors between external and local origin. |
| `interval` | _[Duration](https://kubernetes.io/docs/reference/generated/kubernetes-api/v1.26/#duration-v1-meta)_ |  false  | Interval defines the time between passive health checks. |
| `consecutiveLocalOriginFailures` | _integer_ |  false  | ConsecutiveLocalOriginFailures sets the number of consecutive local origin failures triggering ejection. Parameter takes effect only when split_external_local_origin_errors is set to true. |
| `consecutiveGatewayErrors` | _integer_ |  false  | ConsecutiveGatewayErrors sets the number of consecutive gateway errors triggering ejection. |
| `consecutive5XxErrors` | _integer_ |  false  | Consecutive5xxErrors sets the number of consecutive 5xx errors triggering ejection. |
| `baseEjectionTime` | _[Duration](https://kubernetes.io/docs/reference/generated/kubernetes-api/v1.26/#duration-v1-meta)_ |  false  | BaseEjectionTime defines the base duration for which a host will be ejected on consecutive failures. |
| `maxEjectionPercent` | _integer_ |  false  | MaxEjectionPercent sets the maximum percentage of hosts in a cluster that can be ejected. |


#### PathEscapedSlashAction

_Underlying type:_ _string_

PathEscapedSlashAction determines the action for requests that contain %2F, %2f, %5C, or %5c sequences in the URI path.

_Appears in:_
- [PathSettings](#pathsettings)



#### PathSettings



PathSettings provides settings that managing how the incoming path set by clients is handled.

_Appears in:_
- [ClientTrafficPolicySpec](#clienttrafficpolicyspec)

| Field | Type | Required | Description |
| ---   | ---  | ---      | ---         |
| `escapedSlashesAction` | _[PathEscapedSlashAction](#pathescapedslashaction)_ |  false  | EscapedSlashesAction determines how %2f, %2F, %5c, or %5C sequences in the path URI should be handled. The default is UnescapeAndRedirect. |
| `disableMergeSlashes` | _boolean_ |  false  | DisableMergeSlashes allows disabling the default configuration of merging adjacent slashes in the path. Note that slash merging is not part of the HTTP spec and is provided for convenience. |


#### PerRetryPolicy





_Appears in:_
- [Retry](#retry)

| Field | Type | Required | Description |
| ---   | ---  | ---      | ---         |
| `timeout` | _[Duration](https://kubernetes.io/docs/reference/generated/kubernetes-api/v1.26/#duration-v1-meta)_ |  false  | Timeout is the timeout per retry attempt. |
| `backOff` | _[BackOffPolicy](#backoffpolicy)_ |  false  | Backoff is the backoff policy to be applied per retry attempt. gateway uses a fully jittered exponential back-off algorithm for retries. For additional details, see https://www.envoyproxy.io/docs/envoy/latest/configuration/http/http_filters/router_filter#config-http-filters-router-x-envoy-max-retries |


#### ProviderType

_Underlying type:_ _string_

ProviderType defines the types of providers supported by Envoy Gateway.

_Appears in:_
- [EnvoyGatewayProvider](#envoygatewayprovider)
- [EnvoyProxyProvider](#envoyproxyprovider)



#### ProxyAccessLog





_Appears in:_
- [ProxyTelemetry](#proxytelemetry)

| Field | Type | Required | Description |
| ---   | ---  | ---      | ---         |
| `disable` | _boolean_ |  true  | Disable disables access logging for managed proxies if set to true. |
| `settings` | _[ProxyAccessLogSetting](#proxyaccesslogsetting) array_ |  false  | Settings defines accesslog settings for managed proxies. If unspecified, will send default format to stdout. |


#### ProxyAccessLogFormat



ProxyAccessLogFormat defines the format of accesslog. By default accesslogs are written to standard output.

_Appears in:_
- [ProxyAccessLogSetting](#proxyaccesslogsetting)

| Field | Type | Required | Description |
| ---   | ---  | ---      | ---         |
| `type` | _[ProxyAccessLogFormatType](#proxyaccesslogformattype)_ |  true  | Type defines the type of accesslog format. |
| `text` | _string_ |  false  | Text defines the text accesslog format, following Envoy accesslog formatting, It's required when the format type is "Text". Envoy [command operators](https://www.envoyproxy.io/docs/envoy/latest/configuration/observability/access_log/usage#command-operators) may be used in the format. The [format string documentation](https://www.envoyproxy.io/docs/envoy/latest/configuration/observability/access_log/usage#config-access-log-format-strings) provides more information. |
| `json` | _object (keys:string, values:string)_ |  false  | JSON is additional attributes that describe the specific event occurrence. Structured format for the envoy access logs. Envoy [command operators](https://www.envoyproxy.io/docs/envoy/latest/configuration/observability/access_log/usage#command-operators) can be used as values for fields within the Struct. It's required when the format type is "JSON". |


#### ProxyAccessLogFormatType

_Underlying type:_ _string_



_Appears in:_
- [ProxyAccessLogFormat](#proxyaccesslogformat)



#### ProxyAccessLogSetting





_Appears in:_
- [ProxyAccessLog](#proxyaccesslog)

| Field | Type | Required | Description |
| ---   | ---  | ---      | ---         |
| `format` | _[ProxyAccessLogFormat](#proxyaccesslogformat)_ |  true  | Format defines the format of accesslog. |
| `sinks` | _[ProxyAccessLogSink](#proxyaccesslogsink) array_ |  true  | Sinks defines the sinks of accesslog. |


#### ProxyAccessLogSink



ProxyAccessLogSink defines the sink of accesslog.

_Appears in:_
- [ProxyAccessLogSetting](#proxyaccesslogsetting)

| Field | Type | Required | Description |
| ---   | ---  | ---      | ---         |
| `type` | _[ProxyAccessLogSinkType](#proxyaccesslogsinktype)_ |  true  | Type defines the type of accesslog sink. |
| `file` | _[FileEnvoyProxyAccessLog](#fileenvoyproxyaccesslog)_ |  false  | File defines the file accesslog sink. |
| `openTelemetry` | _[OpenTelemetryEnvoyProxyAccessLog](#opentelemetryenvoyproxyaccesslog)_ |  false  | OpenTelemetry defines the OpenTelemetry accesslog sink. |


#### ProxyAccessLogSinkType

_Underlying type:_ _string_



_Appears in:_
- [ProxyAccessLogSink](#proxyaccesslogsink)



#### ProxyBootstrap



ProxyBootstrap defines Envoy Bootstrap configuration.

_Appears in:_
- [EnvoyProxySpec](#envoyproxyspec)

| Field | Type | Required | Description |
| ---   | ---  | ---      | ---         |
| `type` | _[BootstrapType](#bootstraptype)_ |  false  | Type is the type of the bootstrap configuration, it should be either Replace or Merge. If unspecified, it defaults to Replace. |
| `value` | _string_ |  true  | Value is a YAML string of the bootstrap. |


#### ProxyLogComponent

_Underlying type:_ _string_

ProxyLogComponent defines a component that supports a configured logging level.

_Appears in:_
- [ProxyLogging](#proxylogging)



#### ProxyLogging



ProxyLogging defines logging parameters for managed proxies.

_Appears in:_
- [EnvoyProxySpec](#envoyproxyspec)

| Field | Type | Required | Description |
| ---   | ---  | ---      | ---         |
| `level` | _object (keys:[ProxyLogComponent](#proxylogcomponent), values:[LogLevel](#loglevel))_ |  true  | Level is a map of logging level per component, where the component is the key and the log level is the value. If unspecified, defaults to "default: warn". |


#### ProxyMetricSink



ProxyMetricSink defines the sink of metrics. Default metrics sink is OpenTelemetry.

_Appears in:_
- [ProxyMetrics](#proxymetrics)

| Field | Type | Required | Description |
| ---   | ---  | ---      | ---         |
| `type` | _[MetricSinkType](#metricsinktype)_ |  true  | Type defines the metric sink type. EG currently only supports OpenTelemetry. |
| `openTelemetry` | _[ProxyOpenTelemetrySink](#proxyopentelemetrysink)_ |  false  | OpenTelemetry defines the configuration for OpenTelemetry sink. It's required if the sink type is OpenTelemetry. |


#### ProxyMetrics





_Appears in:_
- [ProxyTelemetry](#proxytelemetry)

| Field | Type | Required | Description |
| ---   | ---  | ---      | ---         |
| `prometheus` | _[ProxyPrometheusProvider](#proxyprometheusprovider)_ |  true  | Prometheus defines the configuration for Admin endpoint `/stats/prometheus`. |
| `sinks` | _[ProxyMetricSink](#proxymetricsink) array_ |  true  | Sinks defines the metric sinks where metrics are sent to. |
| `matches` | _[StringMatch](#stringmatch) array_ |  true  | Matches defines configuration for selecting specific metrics instead of generating all metrics stats that are enabled by default. This helps reduce CPU and memory overhead in Envoy, but eliminating some stats may after critical functionality. Here are the stats that we strongly recommend not disabling: `cluster_manager.warming_clusters`, `cluster.<cluster_name>.membership_total`,`cluster.<cluster_name>.membership_healthy`, `cluster.<cluster_name>.membership_degraded`，reference  https://github.com/envoyproxy/envoy/issues/9856, https://github.com/envoyproxy/envoy/issues/14610 |
| `enableVirtualHostStats` | _boolean_ |  true  | EnableVirtualHostStats enables envoy stat metrics for virtual hosts. |


#### ProxyOpenTelemetrySink





_Appears in:_
- [ProxyMetricSink](#proxymetricsink)

| Field | Type | Required | Description |
| ---   | ---  | ---      | ---         |
| `host` | _string_ |  true  | Host define the service hostname. |
| `port` | _integer_ |  false  | Port defines the port the service is exposed on. |


#### ProxyPrometheusProvider





_Appears in:_
- [ProxyMetrics](#proxymetrics)

| Field | Type | Required | Description |
| ---   | ---  | ---      | ---         |
| `disable` | _boolean_ |  true  | Disable the Prometheus endpoint. |


#### ProxyProtocol



ProxyProtocol defines the configuration related to the proxy protocol when communicating with the backend.

_Appears in:_
- [BackendTrafficPolicySpec](#backendtrafficpolicyspec)

| Field | Type | Required | Description |
| ---   | ---  | ---      | ---         |
| `version` | _[ProxyProtocolVersion](#proxyprotocolversion)_ |  true  | Version of ProxyProtol Valid ProxyProtocolVersion values are "V1" "V2" |


#### ProxyProtocolVersion

_Underlying type:_ _string_

ProxyProtocolVersion defines the version of the Proxy Protocol to use.

_Appears in:_
- [ProxyProtocol](#proxyprotocol)



#### ProxyTelemetry





_Appears in:_
- [EnvoyProxySpec](#envoyproxyspec)

| Field | Type | Required | Description |
| ---   | ---  | ---      | ---         |
| `accessLog` | _[ProxyAccessLog](#proxyaccesslog)_ |  false  | AccessLogs defines accesslog parameters for managed proxies. If unspecified, will send default format to stdout. |
| `tracing` | _[ProxyTracing](#proxytracing)_ |  false  | Tracing defines tracing configuration for managed proxies. If unspecified, will not send tracing data. |
| `metrics` | _[ProxyMetrics](#proxymetrics)_ |  true  | Metrics defines metrics configuration for managed proxies. |


#### ProxyTracing





_Appears in:_
- [ProxyTelemetry](#proxytelemetry)

| Field | Type | Required | Description |
| ---   | ---  | ---      | ---         |
| `samplingRate` | _integer_ |  false  | SamplingRate controls the rate at which traffic will be selected for tracing if no prior sampling decision has been made. Defaults to 100, valid values [0-100]. 100 indicates 100% sampling. |
| `customTags` | _object (keys:string, values:[CustomTag](#customtag))_ |  true  | CustomTags defines the custom tags to add to each span. If provider is kubernetes, pod name and namespace are added by default. |
| `provider` | _[TracingProvider](#tracingprovider)_ |  true  | Provider defines the tracing provider. Only OpenTelemetry is supported currently. |


#### RateLimit



RateLimit defines the configuration associated with the Rate Limit Service used for Global Rate Limiting.

_Appears in:_
- [EnvoyGateway](#envoygateway)
- [EnvoyGatewaySpec](#envoygatewayspec)

| Field | Type | Required | Description |
| ---   | ---  | ---      | ---         |
| `backend` | _[RateLimitDatabaseBackend](#ratelimitdatabasebackend)_ |  true  | Backend holds the configuration associated with the database backend used by the rate limit service to store state associated with global ratelimiting. |
| `timeout` | _[Duration](https://kubernetes.io/docs/reference/generated/kubernetes-api/v1.26/#duration-v1-meta)_ |  false  | Timeout specifies the timeout period for the proxy to access the ratelimit server If not set, timeout is 20ms. |
| `failClosed` | _boolean_ |  true  | FailClosed is a switch used to control the flow of traffic when the response from the ratelimit server cannot be obtained. If FailClosed is false, let the traffic pass, otherwise, don't let the traffic pass and return 500. If not set, FailClosed is False. |
| `telemetry` | _[RateLimitTelemetry](#ratelimittelemetry)_ |  false  | Telemetry defines telemetry configuration for RateLimit. |


#### RateLimitDatabaseBackend



RateLimitDatabaseBackend defines the configuration associated with the database backend used by the rate limit service.

_Appears in:_
- [RateLimit](#ratelimit)

| Field | Type | Required | Description |
| ---   | ---  | ---      | ---         |
| `type` | _[RateLimitDatabaseBackendType](#ratelimitdatabasebackendtype)_ |  true  | Type is the type of database backend to use. Supported types are: * Redis: Connects to a Redis database. |
| `redis` | _[RateLimitRedisSettings](#ratelimitredissettings)_ |  false  | Redis defines the settings needed to connect to a Redis database. |


#### RateLimitDatabaseBackendType

_Underlying type:_ _string_

RateLimitDatabaseBackendType specifies the types of database backend to be used by the rate limit service.

_Appears in:_
- [RateLimitDatabaseBackend](#ratelimitdatabasebackend)



#### RateLimitMetrics





_Appears in:_
- [RateLimitTelemetry](#ratelimittelemetry)

| Field | Type | Required | Description |
| ---   | ---  | ---      | ---         |
| `prometheus` | _[RateLimitMetricsPrometheusProvider](#ratelimitmetricsprometheusprovider)_ |  true  | Prometheus defines the configuration for prometheus endpoint. |


#### RateLimitMetricsPrometheusProvider





_Appears in:_
- [RateLimitMetrics](#ratelimitmetrics)

| Field | Type | Required | Description |
| ---   | ---  | ---      | ---         |
| `disable` | _boolean_ |  true  | Disable the Prometheus endpoint. |


#### RateLimitRedisSettings



RateLimitRedisSettings defines the configuration for connecting to redis database.

_Appears in:_
- [RateLimitDatabaseBackend](#ratelimitdatabasebackend)

| Field | Type | Required | Description |
| ---   | ---  | ---      | ---         |
| `url` | _string_ |  true  | URL of the Redis Database. |
| `tls` | _[RedisTLSSettings](#redistlssettings)_ |  false  | TLS defines TLS configuration for connecting to redis database. |


#### RateLimitRule



RateLimitRule defines the semantics for matching attributes from the incoming requests, and setting limits for them.

_Appears in:_
- [GlobalRateLimit](#globalratelimit)
- [LocalRateLimit](#localratelimit)

| Field | Type | Required | Description |
| ---   | ---  | ---      | ---         |
| `clientSelectors` | _[RateLimitSelectCondition](#ratelimitselectcondition) array_ |  false  | ClientSelectors holds the list of select conditions to select specific clients using attributes from the traffic flow. All individual select conditions must hold True for this rule and its limit to be applied. <br /><br /> If no client selectors are specified, the rule applies to all traffic of the targeted Route. <br /><br /> If the policy targets a Gateway, the rule applies to each Route of the Gateway. Please note that each Route has its own rate limit counters. For example, if a Gateway has two Routes, and the policy has a rule with limit 10rps, each Route will have its own 10rps limit. |
| `limit` | _[RateLimitValue](#ratelimitvalue)_ |  true  | Limit holds the rate limit values. This limit is applied for traffic flows when the selectors compute to True, causing the request to be counted towards the limit. The limit is enforced and the request is ratelimited, i.e. a response with 429 HTTP status code is sent back to the client when the selected requests have reached the limit. |


#### RateLimitSelectCondition



RateLimitSelectCondition specifies the attributes within the traffic flow that can be used to select a subset of clients to be ratelimited. All the individual conditions must hold True for the overall condition to hold True.

_Appears in:_
- [RateLimitRule](#ratelimitrule)

| Field | Type | Required | Description |
| ---   | ---  | ---      | ---         |
| `headers` | _[HeaderMatch](#headermatch) array_ |  false  | Headers is a list of request headers to match. Multiple header values are ANDed together, meaning, a request MUST match all the specified headers. At least one of headers or sourceCIDR condition must be specified. |
| `sourceCIDR` | _[SourceMatch](#sourcematch)_ |  false  | SourceCIDR is the client IP Address range to match on. At least one of headers or sourceCIDR condition must be specified. |


#### RateLimitSpec



RateLimitSpec defines the desired state of RateLimitSpec.

_Appears in:_
- [BackendTrafficPolicySpec](#backendtrafficpolicyspec)

| Field | Type | Required | Description |
| ---   | ---  | ---      | ---         |
| `type` | _[RateLimitType](#ratelimittype)_ |  true  | Type decides the scope for the RateLimits. Valid RateLimitType values are "Global" or "Local". |
| `global` | _[GlobalRateLimit](#globalratelimit)_ |  false  | Global defines global rate limit configuration. |
| `local` | _[LocalRateLimit](#localratelimit)_ |  false  | Local defines local rate limit configuration. |


#### RateLimitTelemetry





_Appears in:_
- [RateLimit](#ratelimit)

| Field | Type | Required | Description |
| ---   | ---  | ---      | ---         |
| `metrics` | _[RateLimitMetrics](#ratelimitmetrics)_ |  true  | Metrics defines metrics configuration for RateLimit. |


#### RateLimitType

_Underlying type:_ _string_

RateLimitType specifies the types of RateLimiting.

_Appears in:_
- [RateLimitSpec](#ratelimitspec)



#### RateLimitUnit

_Underlying type:_ _string_

RateLimitUnit specifies the intervals for setting rate limits. Valid RateLimitUnit values are "Second", "Minute", "Hour", and "Day".

_Appears in:_
- [RateLimitValue](#ratelimitvalue)



#### RateLimitValue



RateLimitValue defines the limits for rate limiting.

_Appears in:_
- [RateLimitRule](#ratelimitrule)

| Field | Type | Required | Description |
| ---   | ---  | ---      | ---         |
| `requests` | _integer_ |  true  |  |
| `unit` | _[RateLimitUnit](#ratelimitunit)_ |  true  |  |


#### RedisTLSSettings



RedisTLSSettings defines the TLS configuration for connecting to redis database.

_Appears in:_
- [RateLimitRedisSettings](#ratelimitredissettings)

| Field | Type | Required | Description |
| ---   | ---  | ---      | ---         |
| `certificateRef` | _[SecretObjectReference](https://gateway-api.sigs.k8s.io/references/spec/#gateway.networking.k8s.io/v1.SecretObjectReference)_ |  false  | CertificateRef defines the client certificate reference for TLS connections. Currently only a Kubernetes Secret of type TLS is supported. |


#### RemoteJWKS



RemoteJWKS defines how to fetch and cache JSON Web Key Sets (JWKS) from a remote HTTP/HTTPS endpoint.

_Appears in:_
- [JWTProvider](#jwtprovider)

| Field | Type | Required | Description |
| ---   | ---  | ---      | ---         |
| `uri` | _string_ |  true  | URI is the HTTPS URI to fetch the JWKS. Envoy's system trust bundle is used to validate the server certificate. |


#### RequestHeaderCustomTag



RequestHeaderCustomTag adds value from request header to each span.

_Appears in:_
- [CustomTag](#customtag)

| Field | Type | Required | Description |
| ---   | ---  | ---      | ---         |
| `name` | _string_ |  true  | Name defines the name of the request header which to extract the value from. |
| `defaultValue` | _string_ |  false  | DefaultValue defines the default value to use if the request header is not set. |


#### ResourceProviderType

_Underlying type:_ _string_

ResourceProviderType defines the types of custom resource providers supported by Envoy Gateway.

_Appears in:_
- [EnvoyGatewayResourceProvider](#envoygatewayresourceprovider)



#### Retry



Retry defines the retry strategy to be applied.

_Appears in:_
- [BackendTrafficPolicySpec](#backendtrafficpolicyspec)

| Field | Type | Required | Description |
| ---   | ---  | ---      | ---         |
| `numRetries` | _integer_ |  false  | NumRetries is the number of retries to be attempted. Defaults to 2. |
| `retryOn` | _[RetryOn](#retryon)_ |  false  | RetryOn specifies the retry trigger condition. <br /><br /> If not specified, the default is to retry on connect-failure,refused-stream,unavailable,cancelled,retriable-status-codes(503). |
| `perRetry` | _[PerRetryPolicy](#perretrypolicy)_ |  false  | PerRetry is the retry policy to be applied per retry attempt. |


#### RetryOn





_Appears in:_
- [Retry](#retry)

| Field | Type | Required | Description |
| ---   | ---  | ---      | ---         |
| `triggers` | _[TriggerEnum](#triggerenum) array_ |  false  | Triggers specifies the retry trigger condition(Http/Grpc). |
| `httpStatusCodes` | _[HTTPStatus](#httpstatus) array_ |  false  | HttpStatusCodes specifies the http status codes to be retried. The retriable-status-codes trigger must also be configured for these status codes to trigger a retry. |


#### SecurityPolicy



SecurityPolicy allows the user to configure various security settings for a Gateway.

_Appears in:_
- [SecurityPolicyList](#securitypolicylist)

| Field | Type | Required | Description |
| ---   | ---  | ---      | ---         |
| `apiVersion` | _string_ | |`gateway.envoyproxy.io/v1alpha1`
| `kind` | _string_ | |`SecurityPolicy`
| `metadata` | _[ObjectMeta](https://kubernetes.io/docs/reference/generated/kubernetes-api/v1.26/#objectmeta-v1-meta)_ |  true  | Refer to Kubernetes API documentation for fields of `metadata`. |
| `spec` | _[SecurityPolicySpec](#securitypolicyspec)_ |  true  | Spec defines the desired state of SecurityPolicy. |


#### SecurityPolicyList



SecurityPolicyList contains a list of SecurityPolicy resources.



| Field | Type | Required | Description |
| ---   | ---  | ---      | ---         |
| `apiVersion` | _string_ | |`gateway.envoyproxy.io/v1alpha1`
| `kind` | _string_ | |`SecurityPolicyList`
| `metadata` | _[ListMeta](https://kubernetes.io/docs/reference/generated/kubernetes-api/v1.26/#listmeta-v1-meta)_ |  true  | Refer to Kubernetes API documentation for fields of `metadata`. |
| `items` | _[SecurityPolicy](#securitypolicy) array_ |  true  |  |


#### SecurityPolicySpec



SecurityPolicySpec defines the desired state of SecurityPolicy.

_Appears in:_
- [SecurityPolicy](#securitypolicy)

| Field | Type | Required | Description |
| ---   | ---  | ---      | ---         |
| `targetRef` | _[PolicyTargetReferenceWithSectionName](https://gateway-api.sigs.k8s.io/reference/spec/#gateway.networking.k8s.io/v1alpha2.PolicyTargetReferenceWithSectionName)_ |  true  | TargetRef is the name of the Gateway resource this policy is being attached to. This Policy and the TargetRef MUST be in the same namespace for this Policy to have effect and be applied to the Gateway. |
| `cors` | _[CORS](#cors)_ |  false  | CORS defines the configuration for Cross-Origin Resource Sharing (CORS). |
| `basicAuth` | _[BasicAuth](#basicauth)_ |  false  | BasicAuth defines the configuration for the HTTP Basic Authentication. |
| `jwt` | _[JWT](#jwt)_ |  false  | JWT defines the configuration for JSON Web Token (JWT) authentication. |
| `oidc` | _[OIDC](#oidc)_ |  false  | OIDC defines the configuration for the OpenID Connect (OIDC) authentication. |
| `extAuth` | _[ExtAuth](#extauth)_ |  false  | ExtAuth defines the configuration for External Authorization. |




#### ServiceExternalTrafficPolicy

_Underlying type:_ _string_

ServiceExternalTrafficPolicy describes how nodes distribute service traffic they receive on one of the Service's "externally-facing" addresses (NodePorts, ExternalIPs, and LoadBalancer IPs.

_Appears in:_
- [KubernetesServiceSpec](#kubernetesservicespec)



#### ServiceType

_Underlying type:_ _string_

ServiceType string describes ingress methods for a service

_Appears in:_
- [KubernetesServiceSpec](#kubernetesservicespec)



#### ShutdownConfig



ShutdownConfig defines configuration for graceful envoy shutdown process.

_Appears in:_
- [EnvoyProxySpec](#envoyproxyspec)

| Field | Type | Required | Description |
| ---   | ---  | ---      | ---         |
| `drainTimeout` | _[Duration](https://kubernetes.io/docs/reference/generated/kubernetes-api/v1.26/#duration-v1-meta)_ |  false  | DrainTimeout defines the graceful drain timeout. This should be less than the pod's terminationGracePeriodSeconds. If unspecified, defaults to 600 seconds. |
| `minDrainDuration` | _[Duration](https://kubernetes.io/docs/reference/generated/kubernetes-api/v1.26/#duration-v1-meta)_ |  false  | MinDrainDuration defines the minimum drain duration allowing time for endpoint deprogramming to complete. If unspecified, defaults to 5 seconds. |


#### SlowStart



SlowStart defines the configuration related to the slow start load balancer policy.

_Appears in:_
- [LoadBalancer](#loadbalancer)

| Field | Type | Required | Description |
| ---   | ---  | ---      | ---         |
| `window` | _[Duration](https://kubernetes.io/docs/reference/generated/kubernetes-api/v1.26/#duration-v1-meta)_ |  true  | Window defines the duration of the warm up period for newly added host. During slow start window, traffic sent to the newly added hosts will gradually increase. Currently only supports linear growth of traffic. For additional details, see https://www.envoyproxy.io/docs/envoy/latest/api-v3/config/cluster/v3/cluster.proto#config-cluster-v3-cluster-slowstartconfig |




#### SourceMatchType

_Underlying type:_ _string_



_Appears in:_
- [SourceMatch](#sourcematch)



#### StringMatch



StringMatch defines how to match any strings. This is a general purpose match condition that can be used by other EG APIs that need to match against a string.

_Appears in:_
- [ProxyMetrics](#proxymetrics)

| Field | Type | Required | Description |
| ---   | ---  | ---      | ---         |
| `type` | _[StringMatchType](#stringmatchtype)_ |  false  | Type specifies how to match against a string. |
| `value` | _string_ |  true  | Value specifies the string value that the match must have. |


#### StringMatchType

_Underlying type:_ _string_

StringMatchType specifies the semantics of how a string value should be compared. Valid MatchType values are "Exact", "Prefix", "Suffix", "RegularExpression".

_Appears in:_
- [StringMatch](#stringmatch)



#### TCPActiveHealthChecker



TCPActiveHealthChecker defines the settings of tcp health check.

_Appears in:_
- [ActiveHealthCheck](#activehealthcheck)

| Field | Type | Required | Description |
| ---   | ---  | ---      | ---         |
| `send` | _[ActiveHealthCheckPayload](#activehealthcheckpayload)_ |  false  | Send defines the request payload. |
| `receive` | _[ActiveHealthCheckPayload](#activehealthcheckpayload)_ |  false  | Receive defines the expected response payload. |


#### TCPKeepalive



TCPKeepalive define the TCP Keepalive configuration.

_Appears in:_
- [BackendTrafficPolicySpec](#backendtrafficpolicyspec)
- [ClientTrafficPolicySpec](#clienttrafficpolicyspec)

| Field | Type | Required | Description |
| ---   | ---  | ---      | ---         |
| `probes` | _integer_ |  false  | The total number of unacknowledged probes to send before deciding the connection is dead. Defaults to 9. |
| `idleTime` | _[Duration](#duration)_ |  false  | The duration a connection needs to be idle before keep-alive probes start being sent. The duration format is Defaults to `7200s`. |
| `interval` | _[Duration](#duration)_ |  false  | The duration between keep-alive probes. Defaults to `75s`. |


#### TCPTimeout





_Appears in:_
- [Timeout](#timeout)

| Field | Type | Required | Description |
| ---   | ---  | ---      | ---         |
| `connectTimeout` | _[Duration](#duration)_ |  false  | The timeout for network connection establishment, including TCP and TLS handshakes. Default: 10 seconds. |


#### TLSSettings





_Appears in:_
- [ClientTrafficPolicySpec](#clienttrafficpolicyspec)

| Field | Type | Required | Description |
| ---   | ---  | ---      | ---         |
| `minVersion` | _[TLSVersion](#tlsversion)_ |  false  | Min specifies the minimal TLS protocol version to allow. The default is TLS 1.2 if this is not specified. |
| `maxVersion` | _[TLSVersion](#tlsversion)_ |  false  | Max specifies the maximal TLS protocol version to allow The default is TLS 1.3 if this is not specified. |
| `ciphers` | _string array_ |  false  | Ciphers specifies the set of cipher suites supported when negotiating TLS 1.0 - 1.2. This setting has no effect for TLS 1.3. In non-FIPS Envoy Proxy builds the default cipher list is: - [ECDHE-ECDSA-AES128-GCM-SHA256\|ECDHE-ECDSA-CHACHA20-POLY1305] - [ECDHE-RSA-AES128-GCM-SHA256\|ECDHE-RSA-CHACHA20-POLY1305] - ECDHE-ECDSA-AES256-GCM-SHA384 - ECDHE-RSA-AES256-GCM-SHA384 In builds using BoringSSL FIPS the default cipher list is: - ECDHE-ECDSA-AES128-GCM-SHA256 - ECDHE-RSA-AES128-GCM-SHA256 - ECDHE-ECDSA-AES256-GCM-SHA384 - ECDHE-RSA-AES256-GCM-SHA384 |
| `ecdhCurves` | _string array_ |  false  | ECDHCurves specifies the set of supported ECDH curves. In non-FIPS Envoy Proxy builds the default curves are: - X25519 - P-256 In builds using BoringSSL FIPS the default curve is: - P-256 |
| `signatureAlgorithms` | _string array_ |  false  | SignatureAlgorithms specifies which signature algorithms the listener should support. |
| `alpnProtocols` | _[ALPNProtocol](#alpnprotocol) array_ |  false  | ALPNProtocols supplies the list of ALPN protocols that should be exposed by the listener. By default h2 and http/1.1 are enabled. Supported values are: - http/1.0 - http/1.1 - h2 |
| `clientValidation` | _[ClientValidationContext](#clientvalidationcontext)_ |  false  | ClientValidation specifies the configuration to validate the client initiating the TLS connection to the Gateway listener. |


#### TLSVersion

_Underlying type:_ _string_

TLSVersion specifies the TLS version

_Appears in:_
- [TLSSettings](#tlssettings)



#### Timeout



Timeout defines configuration for timeouts related to connections.

_Appears in:_
- [BackendTrafficPolicySpec](#backendtrafficpolicyspec)

| Field | Type | Required | Description |
| ---   | ---  | ---      | ---         |
| `tcp` | _[TCPTimeout](#tcptimeout)_ |  false  | Timeout settings for TCP. |
| `http` | _[HTTPTimeout](#httptimeout)_ |  false  | Timeout settings for HTTP. |


#### TracingProvider





_Appears in:_
- [ProxyTracing](#proxytracing)

| Field | Type | Required | Description |
| ---   | ---  | ---      | ---         |
| `type` | _[TracingProviderType](#tracingprovidertype)_ |  true  | Type defines the tracing provider type. EG currently only supports OpenTelemetry. |
| `host` | _string_ |  true  | Host define the provider service hostname. |
| `port` | _integer_ |  false  | Port defines the port the provider service is exposed on. |


#### TracingProviderType

_Underlying type:_ _string_



_Appears in:_
- [TracingProvider](#tracingprovider)



#### TriggerEnum

_Underlying type:_ _string_

TriggerEnum specifies the conditions that trigger retries.

_Appears in:_
- [RetryOn](#retryon)



#### Wasm



Wasm defines a wasm extension. 
 Note: at the moment, Envoy Gateway does not support configuring Wasm runtime. v8 is used as the VM runtime for the Wasm extensions.

_Appears in:_
- [EnvoyExtensionPolicySpec](#envoyextensionpolicyspec)

| Field | Type | Required | Description |
| ---   | ---  | ---      | ---         |
| `name` | _string_ |  true  | Name is a unique name for this Wasm extension. It is used to identify the Wasm extension if multiple extensions are handled by the same vm_id and root_id. It's also used for logging/debugging. |
| `code` | _[WasmCodeSource](#wasmcodesource)_ |  true  | Code is the wasm code for the extension. |
| `config` | _[JSON](#json)_ |  true  | Config is the configuration for the Wasm extension. This configuration will be passed as a JSON string to the Wasm extension. |
| `failOpen` | _boolean_ |  false  | FailOpen is a switch used to control the behavior when a fatal error occurs during the initialization or the execution of the Wasm extension. If FailOpen is set to true, the system bypasses the Wasm extension and allows the traffic to pass through. Otherwise, if it is set to false or not set (defaulting to false), the system blocks the traffic and returns an HTTP 5xx error. |


#### WasmCodeSource



WasmCodeSource defines the source of the wasm code.

_Appears in:_
- [Wasm](#wasm)

| Field | Type | Required | Description |
| ---   | ---  | ---      | ---         |
| `type` | _[WasmCodeSourceType](#wasmcodesourcetype)_ |  true  | Type is the type of the source of the wasm code. Valid WasmCodeSourceType values are "HTTP" or "Image". |
| `http` | _[HTTPWasmCodeSource](#httpwasmcodesource)_ |  false  | HTTP is the HTTP URL containing the wasm code. <br /><br /> Note that the HTTP server must be accessible from the Envoy proxy. |
| `image` | _[ImageWasmCodeSource](#imagewasmcodesource)_ |  false  | Image is the OCI image containing the wasm code. <br /><br /> Note that the image must be accessible from the Envoy Gateway. |


#### WasmCodeSourceType

_Underlying type:_ _string_

WasmCodeSourceType specifies the types of sources for the wasm code.

_Appears in:_
- [WasmCodeSource](#wasmcodesource)



#### XDSTranslatorHook

_Underlying type:_ _string_

XDSTranslatorHook defines the types of hooks that an Envoy Gateway extension may support for the xds-translator

_Appears in:_
- [XDSTranslatorHooks](#xdstranslatorhooks)



#### XDSTranslatorHooks



XDSTranslatorHooks contains all the pre and post hooks for the xds-translator runner.

_Appears in:_
- [ExtensionHooks](#extensionhooks)

| Field | Type | Required | Description |
| ---   | ---  | ---      | ---         |
| `pre` | _[XDSTranslatorHook](#xdstranslatorhook) array_ |  true  |  |
| `post` | _[XDSTranslatorHook](#xdstranslatorhook) array_ |  true  |  |


#### XForwardedForSettings



XForwardedForSettings provides configuration for using X-Forwarded-For headers for determining the client IP address.

_Appears in:_
- [ClientIPDetectionSettings](#clientipdetectionsettings)

| Field | Type | Required | Description |
| ---   | ---  | ---      | ---         |
| `numTrustedHops` | _integer_ |  false  | NumTrustedHops controls the number of additional ingress proxy hops from the right side of XFF HTTP headers to trust when determining the origin client's IP address. Refer to https://www.envoyproxy.io/docs/envoy/latest/configuration/http/http_conn_man/headers#x-forwarded-for for more details. |

<|MERGE_RESOLUTION|>--- conflicted
+++ resolved
@@ -532,12 +532,8 @@
 | Field | Type | Required | Description |
 | ---   | ---  | ---      | ---         |
 | `targetRef` | _[PolicyTargetReferenceWithSectionName](https://gateway-api.sigs.k8s.io/reference/spec/#gateway.networking.k8s.io/v1alpha2.PolicyTargetReferenceWithSectionName)_ |  true  | TargetRef is the name of the Gateway resource this policy is being attached to. This Policy and the TargetRef MUST be in the same namespace for this Policy to have effect and be applied to the Gateway. TargetRef |
-<<<<<<< HEAD
+| `wasm` | _[Wasm](#wasm) array_ |  false  | WASM is a list of Wasm extensions to be loaded by the Gateway. Order matters, as the extensions will be loaded in the order they are defined in this list. |
 | `extProc` | _[ExtProc](#extproc) array_ |  true  | ExtProc is an ordered list of external processing filters that should added to the envoy filter chain |
-=======
-| `priority` | _integer_ |  false  | Priority of the EnvoyExtensionPolicy. If multiple EnvoyExtensionPolices are applied to the same TargetRef, extensions will execute in the ascending order of the priority i.e. int32.min has the highest priority and int32.max has the lowest priority. Defaults to 0. |
-| `wasm` | _[Wasm](#wasm) array_ |  false  | WASM is a list of Wasm extensions to be loaded by the Gateway. Order matters, as the extensions will be loaded in the order they are defined in this list. |
->>>>>>> deea8957
 
 
 #### EnvoyGateway
